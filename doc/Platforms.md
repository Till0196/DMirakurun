[**English**](Platforms.md) | [**日本語**](Platforms.ja.md)

# Notes and Instructions on Platform Support

## Overview

**Bold** indicates recommended environments.

- [**Docker on Linux**](#docker-on-linux)
  - [Docker Engine](https://docs.docker.com/engine/install/) `>=20.10.0`
  - **x64** / arm32v7 / **arm64v8**
  - **Ubuntu Server 24.10** / others
  - ⚠️Note: Desktop environments / VM are not supported and are unstable!

- [Linux + PM2 (Legacy)](#linux-with-pm2-legacy)
  - [Node.js](https://nodejs.org/en/download) `^18 || ^20 || ^22`
  - [PM2](https://pm2.keymetrics.io/)

## Docker on Linux

### ⚠️Caution

- ⚠️Desktop environments / VMs are not supported. Reliability is reduced due to significant performance issues.
- ⚠️If `pcscd` is installed on the host, please **disable** it.
  - If you want to use the host's `pcscd`:
    - Set the environment variable `DISABLE_PCSCD=1` to disable `pcscd` in the container.
    - Mount `/var/run/pcscd/pcscd.comm:/var/run/pcscd/pcscd.comm`.

### 🍱Preparation: When using DVB

- If your tuner supports DVB drivers, this is the easiest method.
- If tuner configuration is empty when running the setup command, tuners will be automatically detected and saved.
- No recording commands need to be prepared.
- The following tuners are usually included in the Linux kernel, but some lightweight distributions like Raspberry Pi OS may require building modules. Please enable and build the necessary modules:
  - PT1, PT2: `earth-pt1`
  - PT3: `earth-pt3`
  - PX-S1UD: `smsusb`
  - Others (will be updated as reports come in)

```sh
# Check DVB device recognition
ls -l /dev/dvb
```

### 🍱Preparation: When using chardev

- If DVB cannot be used, you can use the traditional chardev method.

#### Example of building on the first container startup using a startup script
```sh
# Example of building with a startup script
mkdir -p /opt/mirakurun/opt/bin
vim /opt/mirakurun/opt/bin/startup # Example ↓
chmod +x /opt/mirakurun/opt/bin/startup
```

#### `/opt/mirakurun/opt/bin/startup`:
```bash
#!/bin/bash

if !(type "recpt1" > /dev/null 2>&1); then
  apt-get update
  apt-get install -y --no-install-recommends git autoconf automake

  cd /tmp
  git clone https://github.com/stz2012/recpt1.git
  cd recpt1/recpt1
  ./autogen.sh
  ./configure --prefix /opt
  make
  make install
fi

recpt1 -v
```
```sh
# You can run and check the startup script with the following command (server will not start)
docker compose run --rm -e SETUP=true mirakurun
```
#### Example of using a static build

```sh
# When not dependent on shared libraries
cp /usr/local/bin/something-static /opt/mirakurun/opt/bin/
```

### ⚡Installing Docker Engine

```sh
# For a new machine
curl -sSL https://get.docker.com/ | CHANNEL=stable sh
```

### ⚡Installation / Uninstallation / Update

```sh
# Create: /opt/mirakurun/
sudo mv -vf /usr/local/mirakurun /opt/mirakurun
sudo mkdir -p /opt/mirakurun/run /opt/mirakurun/opt /opt/mirakurun/config /opt/mirakurun/data

# Installation
mkdir ~/mirakurun/
cd ~/mirakurun/
wget https://raw.githubusercontent.com/Chinachu/Mirakurun/refs/heads/release/4.0.0/docker/docker-compose.yml
docker compose pull
docker compose run --rm -e SETUP=true mirakurun
docker compose up -d

# Uninstallation
cd ~/mirakurun/
docker compose down --rmi all

# Update
cd ~/mirakurun/
docker compose down --rmi all
docker compose pull
docker compose up -d
```

### ⚡Start / Stop / Restart

```sh
cd ~/mirakurun/

# Start
docker compose up -d

# Stop
docker compose down

# Restart
docker compose up -d --force-recreate
```

### ⚡Logs

```sh
cd ~/mirakurun/
docker compose logs [-f]
```

### ⚡Configuration

- Major settings can be changed from the Web UI
- For all settings, refer to [Configuration.md](Configuration.md)

```
vim /opt/mirakurun/config/server.yml
vim /opt/mirakurun/config/tuners.yml
vim /opt/mirakurun/config/channels.yml
```

<<<<<<< HEAD
### 💡Main File Locations (Container)

- Socket: `/var/run/mirakurun.sock`
- Configuration: `/app-config/`
  - `server.yml`
  - `tuners.yml`
  - `channels.yml`
- Data: `/app-data/`
  - `services.json`
  - `programs.json`
- Opt: `/opt/`
  - `bin/`
  - `bin/startup` - Custom startup script (optional)

### 💡Main File Locations (Host) *Customizable

- Socket: `/opt/mirakurun/run/mirakurun.sock`
- Configuration: `/opt/mirakurun/config/`
  - `server.yml`
  - `tuners.yml`
  - `channels.yml`
- Data: `/opt/mirakurun/data/`
  - `services.json`
  - `programs.json`
- Opt: `/opt/mirakurun/opt/`
  - `bin/`
  - `bin/startup` - Custom startup script (optional)

## Linux with PM2 (Legacy)

This method is not recommended but is kept for some older use cases.
Special code supporting PM2 has already been removed, and the experience is degraded.
=======
see: [Configuration.md](Configuration.md)

### 💡 How to Use: Non-DVB Devices

#### option: **using custom startup script**

```sh
mkdir -p /opt/mirakurun/opt/bin
vim /opt/mirakurun/opt/bin/startup # example ↓
chmod +x /opt/mirakurun/opt/bin/startup
```
```bash
#!/bin/bash

if !(type "recpt1" > /dev/null 2>&1); then
  apt-get update
  apt-get install -y --no-install-recommends git autoconf automake

  mkdir /buildwork
  cd /buildwork
  git clone https://github.com/stz2012/recpt1.git
  cd recpt1/recpt1
  ./autogen.sh
  ./configure --prefix /opt
  make
  make install
  rm -rf /buildwork
fi

recpt1 -v
```
```sh
docker compose down
docker compose run --rm -e SETUP=true mirakurun
docker compose up -d
```

#### option: **using static build**

```sh
$ cp /usr/local/bin/something-static /opt/mirakurun/opt/bin/
```

### 💡 Locations (Container)

* Socket: `/var/run/mirakurun.sock`
* Config: `/app-config/`
  * `server.yml`
  * `tuners.yml`
  * `channels.yml`
* Data: `/app-data/`
  * `services.json`
  * `programs.json`
* Opt: `/opt/`
  * `bin/`
  * `bin/startup` - custom startup script (optional)

### 💡 Locations (Host)

* Socket: `/opt/mirakurun/run/mirakurun.sock`
* Config: `/opt/mirakurun/config/`
  * `server.yml`
  * `tuners.yml`
  * `channels.yml`
* Data: `/opt/mirakurun/data/`
  * `services.json`
  * `programs.json`
* Opt: `/opt/mirakurun/opt/`
  * `bin/`
  * `bin/startup` - custom startup script (optional)

## Linux w/ PM2 (legacy)

This is not recommended.
The code related to PM2 has already been removed and is not confirmed to work.
>>>>>>> 3ae27ae0

```sh
# New installation
git clone git@github.com:Chinachu/Mirakurun.git
cd Mirakurun
git submodule update --init --recursive

npm install
npm run build

npm install pm2 -g
pm2 startup

# Start
pm2 start processes.json
pm2 save

# Stop
pm2 stop processes.json
pm2 save

# Update
git pull
npm run clean
npm run build
pm2 restart processes.json

# Uninstall
pm2 delete processes.json
pm2 save
```

### 💡Main File Locations

- Socket: `/var/run/mirakurun.sock`
- Configuration: `/usr/local/etc/mirakurun/`
  - `server.yml`
  - `tuners.yml`
  - `channels.yml`
- Data: `/usr/local/var/db/mirakurun/`
  - `services.json`
  - `programs.json`
- Logs: `/usr/local/var/log/`
  - `mirakurun.stdout.log` - Normal logs
  - `mirakurun.stderr.log` - Error logs
<|MERGE_RESOLUTION|>--- conflicted
+++ resolved
@@ -1,307 +1,231 @@
-[**English**](Platforms.md) | [**日本語**](Platforms.ja.md)
-
-# Notes and Instructions on Platform Support
-
-## Overview
-
-**Bold** indicates recommended environments.
-
-- [**Docker on Linux**](#docker-on-linux)
-  - [Docker Engine](https://docs.docker.com/engine/install/) `>=20.10.0`
-  - **x64** / arm32v7 / **arm64v8**
-  - **Ubuntu Server 24.10** / others
-  - ⚠️Note: Desktop environments / VM are not supported and are unstable!
-
-- [Linux + PM2 (Legacy)](#linux-with-pm2-legacy)
-  - [Node.js](https://nodejs.org/en/download) `^18 || ^20 || ^22`
-  - [PM2](https://pm2.keymetrics.io/)
-
-## Docker on Linux
-
-### ⚠️Caution
-
-- ⚠️Desktop environments / VMs are not supported. Reliability is reduced due to significant performance issues.
-- ⚠️If `pcscd` is installed on the host, please **disable** it.
-  - If you want to use the host's `pcscd`:
-    - Set the environment variable `DISABLE_PCSCD=1` to disable `pcscd` in the container.
-    - Mount `/var/run/pcscd/pcscd.comm:/var/run/pcscd/pcscd.comm`.
-
-### 🍱Preparation: When using DVB
-
-- If your tuner supports DVB drivers, this is the easiest method.
-- If tuner configuration is empty when running the setup command, tuners will be automatically detected and saved.
-- No recording commands need to be prepared.
-- The following tuners are usually included in the Linux kernel, but some lightweight distributions like Raspberry Pi OS may require building modules. Please enable and build the necessary modules:
-  - PT1, PT2: `earth-pt1`
-  - PT3: `earth-pt3`
-  - PX-S1UD: `smsusb`
-  - Others (will be updated as reports come in)
-
-```sh
-# Check DVB device recognition
-ls -l /dev/dvb
-```
-
-### 🍱Preparation: When using chardev
-
-- If DVB cannot be used, you can use the traditional chardev method.
-
-#### Example of building on the first container startup using a startup script
-```sh
-# Example of building with a startup script
-mkdir -p /opt/mirakurun/opt/bin
-vim /opt/mirakurun/opt/bin/startup # Example ↓
-chmod +x /opt/mirakurun/opt/bin/startup
-```
-
-#### `/opt/mirakurun/opt/bin/startup`:
-```bash
-#!/bin/bash
-
-if !(type "recpt1" > /dev/null 2>&1); then
-  apt-get update
-  apt-get install -y --no-install-recommends git autoconf automake
-
-  cd /tmp
-  git clone https://github.com/stz2012/recpt1.git
-  cd recpt1/recpt1
-  ./autogen.sh
-  ./configure --prefix /opt
-  make
-  make install
-fi
-
-recpt1 -v
-```
-```sh
-# You can run and check the startup script with the following command (server will not start)
-docker compose run --rm -e SETUP=true mirakurun
-```
-#### Example of using a static build
-
-```sh
-# When not dependent on shared libraries
-cp /usr/local/bin/something-static /opt/mirakurun/opt/bin/
-```
-
-### ⚡Installing Docker Engine
-
-```sh
-# For a new machine
-curl -sSL https://get.docker.com/ | CHANNEL=stable sh
-```
-
-### ⚡Installation / Uninstallation / Update
-
-```sh
-# Create: /opt/mirakurun/
-sudo mv -vf /usr/local/mirakurun /opt/mirakurun
-sudo mkdir -p /opt/mirakurun/run /opt/mirakurun/opt /opt/mirakurun/config /opt/mirakurun/data
-
-# Installation
-mkdir ~/mirakurun/
-cd ~/mirakurun/
-wget https://raw.githubusercontent.com/Chinachu/Mirakurun/refs/heads/release/4.0.0/docker/docker-compose.yml
-docker compose pull
-docker compose run --rm -e SETUP=true mirakurun
-docker compose up -d
-
-# Uninstallation
-cd ~/mirakurun/
-docker compose down --rmi all
-
-# Update
-cd ~/mirakurun/
-docker compose down --rmi all
-docker compose pull
-docker compose up -d
-```
-
-### ⚡Start / Stop / Restart
-
-```sh
-cd ~/mirakurun/
-
-# Start
-docker compose up -d
-
-# Stop
-docker compose down
-
-# Restart
-docker compose up -d --force-recreate
-```
-
-### ⚡Logs
-
-```sh
-cd ~/mirakurun/
-docker compose logs [-f]
-```
-
-### ⚡Configuration
-
-- Major settings can be changed from the Web UI
-- For all settings, refer to [Configuration.md](Configuration.md)
-
-```
-vim /opt/mirakurun/config/server.yml
-vim /opt/mirakurun/config/tuners.yml
-vim /opt/mirakurun/config/channels.yml
-```
-
-<<<<<<< HEAD
-### 💡Main File Locations (Container)
-
-- Socket: `/var/run/mirakurun.sock`
-- Configuration: `/app-config/`
-  - `server.yml`
-  - `tuners.yml`
-  - `channels.yml`
-- Data: `/app-data/`
-  - `services.json`
-  - `programs.json`
-- Opt: `/opt/`
-  - `bin/`
-  - `bin/startup` - Custom startup script (optional)
-
-### 💡Main File Locations (Host) *Customizable
-
-- Socket: `/opt/mirakurun/run/mirakurun.sock`
-- Configuration: `/opt/mirakurun/config/`
-  - `server.yml`
-  - `tuners.yml`
-  - `channels.yml`
-- Data: `/opt/mirakurun/data/`
-  - `services.json`
-  - `programs.json`
-- Opt: `/opt/mirakurun/opt/`
-  - `bin/`
-  - `bin/startup` - Custom startup script (optional)
-
-## Linux with PM2 (Legacy)
-
-This method is not recommended but is kept for some older use cases.
-Special code supporting PM2 has already been removed, and the experience is degraded.
-=======
-see: [Configuration.md](Configuration.md)
-
-### 💡 How to Use: Non-DVB Devices
-
-#### option: **using custom startup script**
-
-```sh
-mkdir -p /opt/mirakurun/opt/bin
-vim /opt/mirakurun/opt/bin/startup # example ↓
-chmod +x /opt/mirakurun/opt/bin/startup
-```
-```bash
-#!/bin/bash
-
-if !(type "recpt1" > /dev/null 2>&1); then
-  apt-get update
-  apt-get install -y --no-install-recommends git autoconf automake
-
-  mkdir /buildwork
-  cd /buildwork
-  git clone https://github.com/stz2012/recpt1.git
-  cd recpt1/recpt1
-  ./autogen.sh
-  ./configure --prefix /opt
-  make
-  make install
-  rm -rf /buildwork
-fi
-
-recpt1 -v
-```
-```sh
-docker compose down
-docker compose run --rm -e SETUP=true mirakurun
-docker compose up -d
-```
-
-#### option: **using static build**
-
-```sh
-$ cp /usr/local/bin/something-static /opt/mirakurun/opt/bin/
-```
-
-### 💡 Locations (Container)
-
-* Socket: `/var/run/mirakurun.sock`
-* Config: `/app-config/`
-  * `server.yml`
-  * `tuners.yml`
-  * `channels.yml`
-* Data: `/app-data/`
-  * `services.json`
-  * `programs.json`
-* Opt: `/opt/`
-  * `bin/`
-  * `bin/startup` - custom startup script (optional)
-
-### 💡 Locations (Host)
-
-* Socket: `/opt/mirakurun/run/mirakurun.sock`
-* Config: `/opt/mirakurun/config/`
-  * `server.yml`
-  * `tuners.yml`
-  * `channels.yml`
-* Data: `/opt/mirakurun/data/`
-  * `services.json`
-  * `programs.json`
-* Opt: `/opt/mirakurun/opt/`
-  * `bin/`
-  * `bin/startup` - custom startup script (optional)
-
-## Linux w/ PM2 (legacy)
-
-This is not recommended.
-The code related to PM2 has already been removed and is not confirmed to work.
->>>>>>> 3ae27ae0
-
-```sh
-# New installation
-git clone git@github.com:Chinachu/Mirakurun.git
-cd Mirakurun
-git submodule update --init --recursive
-
-npm install
-npm run build
-
-npm install pm2 -g
-pm2 startup
-
-# Start
-pm2 start processes.json
-pm2 save
-
-# Stop
-pm2 stop processes.json
-pm2 save
-
-# Update
-git pull
-npm run clean
-npm run build
-pm2 restart processes.json
-
-# Uninstall
-pm2 delete processes.json
-pm2 save
-```
-
-### 💡Main File Locations
-
-- Socket: `/var/run/mirakurun.sock`
-- Configuration: `/usr/local/etc/mirakurun/`
-  - `server.yml`
-  - `tuners.yml`
-  - `channels.yml`
-- Data: `/usr/local/var/db/mirakurun/`
-  - `services.json`
-  - `programs.json`
-- Logs: `/usr/local/var/log/`
-  - `mirakurun.stdout.log` - Normal logs
-  - `mirakurun.stderr.log` - Error logs
+[**English**](Platforms.md) | [**日本語**](Platforms.ja.md)
+
+# Notes and Instructions on Platform Support
+
+## Overview
+
+**Bold** indicates recommended environments.
+
+- [**Docker on Linux**](#docker-on-linux)
+  - [Docker Engine](https://docs.docker.com/engine/install/) `>=20.10.0`
+  - **x64** / arm32v7 / **arm64v8**
+  - **Ubuntu Server 24.10** / others
+  - ⚠️Note: Desktop environments / VM are not supported and are unstable!
+
+- [Linux + PM2 (Legacy)](#linux-with-pm2-legacy)
+  - [Node.js](https://nodejs.org/en/download) `^18 || ^20 || ^22`
+  - [PM2](https://pm2.keymetrics.io/)
+
+## Docker on Linux
+
+### ⚠️Caution
+
+- ⚠️Desktop environments / VMs are not supported. Reliability is reduced due to significant performance issues.
+- ⚠️If `pcscd` is installed on the host, please **disable** it.
+  - If you want to use the host's `pcscd`:
+    - Set the environment variable `DISABLE_PCSCD=1` to disable `pcscd` in the container.
+    - Mount `/var/run/pcscd/pcscd.comm:/var/run/pcscd/pcscd.comm`.
+
+### 🍱Preparation: When using DVB
+
+- If your tuner supports DVB drivers, this is the easiest method.
+- If tuner configuration is empty when running the setup command, tuners will be automatically detected and saved.
+- No recording commands need to be prepared.
+- The following tuners are usually included in the Linux kernel, but some lightweight distributions like Raspberry Pi OS may require building modules. Please enable and build the necessary modules:
+  - PT1, PT2: `earth-pt1`
+  - PT3: `earth-pt3`
+  - PX-S1UD: `smsusb`
+  - Others (will be updated as reports come in)
+
+```sh
+# Check DVB device recognition
+ls -l /dev/dvb
+```
+
+### 🍱Preparation: When using chardev
+
+- If DVB cannot be used, you can use the traditional chardev method.
+
+#### Example of building on the first container startup using a startup script
+```sh
+# Example of building with a startup script
+mkdir -p /opt/mirakurun/opt/bin
+vim /opt/mirakurun/opt/bin/startup # Example ↓
+chmod +x /opt/mirakurun/opt/bin/startup
+```
+
+#### `/opt/mirakurun/opt/bin/startup`:
+```bash
+#!/bin/bash
+
+if !(type "recpt1" > /dev/null 2>&1); then
+  apt-get update
+  apt-get install -y --no-install-recommends git autoconf automake
+
+  mkdir /buildwork
+  cd /buildwork
+  git clone https://github.com/stz2012/recpt1.git
+  cd recpt1/recpt1
+  ./autogen.sh
+  ./configure --prefix /opt
+  make
+  make install
+  rm -rf /buildwork
+fi
+
+recpt1 -v
+```
+```sh
+# You can run and check the startup script with the following command (server will not start)
+docker compose run --rm -e SETUP=true mirakurun
+```
+#### Example of using a static build
+
+```sh
+# When not dependent on shared libraries
+cp /usr/local/bin/something-static /opt/mirakurun/opt/bin/
+```
+
+### ⚡Installing Docker Engine
+
+```sh
+# For a new machine
+curl -sSL https://get.docker.com/ | CHANNEL=stable sh
+```
+
+### ⚡Installation / Uninstallation / Update
+
+```sh
+# Create: /opt/mirakurun/
+sudo mv -vf /usr/local/mirakurun /opt/mirakurun
+sudo mkdir -p /opt/mirakurun/run /opt/mirakurun/opt /opt/mirakurun/config /opt/mirakurun/data
+
+# Installation
+mkdir ~/mirakurun/
+cd ~/mirakurun/
+wget https://raw.githubusercontent.com/Chinachu/Mirakurun/refs/heads/release/4.0.0/docker/docker-compose.yml
+docker compose pull
+docker compose run --rm -e SETUP=true mirakurun
+docker compose up -d
+
+# Uninstallation
+cd ~/mirakurun/
+docker compose down --rmi all
+
+# Update
+cd ~/mirakurun/
+docker compose down --rmi all
+docker compose pull
+docker compose up -d
+```
+
+### ⚡Start / Stop / Restart
+
+```sh
+cd ~/mirakurun/
+
+# Start
+docker compose up -d
+
+# Stop
+docker compose down
+
+# Restart
+docker compose up -d --force-recreate
+```
+
+### ⚡Logs
+
+```sh
+cd ~/mirakurun/
+docker compose logs [-f]
+```
+
+### ⚡Configuration
+
+- Major settings can be changed from the Web UI
+- For all settings, refer to [Configuration.md](Configuration.md)
+
+```
+vim /opt/mirakurun/config/server.yml
+vim /opt/mirakurun/config/tuners.yml
+vim /opt/mirakurun/config/channels.yml
+```
+
+### 💡Main File Locations (Container)
+
+- Socket: `/var/run/mirakurun.sock`
+- Configuration: `/app-config/`
+  - `server.yml`
+  - `tuners.yml`
+  - `channels.yml`
+- Data: `/app-data/`
+  - `services.json`
+  - `programs.json`
+- Opt: `/opt/`
+  - `bin/`
+  - `bin/startup` - Custom startup script (optional)
+
+### 💡Main File Locations (Host) *Customizable
+
+- Socket: `/opt/mirakurun/run/mirakurun.sock`
+- Configuration: `/opt/mirakurun/config/`
+  - `server.yml`
+  - `tuners.yml`
+  - `channels.yml`
+- Data: `/opt/mirakurun/data/`
+  - `services.json`
+  - `programs.json`
+- Opt: `/opt/mirakurun/opt/`
+  - `bin/`
+  - `bin/startup` - Custom startup script (optional)
+
+## Linux with PM2 (Legacy)
+
+This method is not recommended but is kept for some older use cases.
+Special code supporting PM2 has already been removed, and the experience is degraded.
+
+```sh
+# New installation
+git clone git@github.com:Chinachu/Mirakurun.git
+cd Mirakurun
+git submodule update --init --recursive
+
+npm install
+npm run build
+
+npm install pm2 -g
+pm2 startup
+
+# Start
+pm2 start processes.json
+pm2 save
+
+# Stop
+pm2 stop processes.json
+pm2 save
+
+# Update
+git pull
+npm run clean
+npm run build
+pm2 restart processes.json
+
+# Uninstall
+pm2 delete processes.json
+pm2 save
+```
+
+### 💡Main File Locations
+
+- Socket: `/var/run/mirakurun.sock`
+- Configuration: `/usr/local/etc/mirakurun/`
+  - `server.yml`
+  - `tuners.yml`
+  - `channels.yml`
+- Data: `/usr/local/var/db/mirakurun/`
+  - `services.json`
+  - `programs.json`
+- Logs: `/usr/local/var/log/`
+  - `mirakurun.stdout.log` - Normal logs
+  - `mirakurun.stderr.log` - Error logs