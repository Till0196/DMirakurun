--- conflicted
+++ resolved
@@ -1,170 +1,84 @@
-<<<<<<< HEAD
-{
-  "name": "mirakurun",
-  "preferGlobal": true,
-  "description": "DTV Tuner Server Service for Chinachu Air.",
-  "version": "1.4.0",
-  "homepage": "https://github.com/kanreisa/Mirakurun",
-  "keywords": [
-    "mirakurun",
-    "chinachu",
-    "rivarun",
-    "arib",
-    "isdb",
-    "dvb",
-    "dvr",
-    "dtv",
-    "tv"
-  ],
-  "author": {
-    "name": "Yuki KAN",
-    "url": "https://github.com/kanreisa"
-  },
-  "contributors": [
-    "rndomhack"
-  ],
-  "repository": {
-    "type": "git",
-    "url": "https://github.com/kanreisa/Mirakurun.git"
-  },
-  "bugs": {
-    "url": "https://github.com/kanreisa/Mirakurun/issues"
-  },
-  "license": "Apache-2.0",
-  "bin": {
-    "mirakurun": "bin/cli.sh"
-  },
-  "scripts": {
-    "start": "node --max_old_space_size=256 lib/server.js",
-    "debug": "node --debug-brk --max_old_space_size=256 lib/server.js",
-    "start.win32": "node.exe --max_old_space_size=256 bin/init.win32.js",
-    "debug.win32": "node.exe --debug-brk --max_old_space_size=256 bin/init.win32.js",
-    "typings": "typings",
-    "typings-install": "typings install",
-    "build": "gulp build",
-    "watch": "gulp watch",
-    "test": "gulp test",
-    "clean": "gulp clean",
-    "prepublish": "gulp build",
-    "preinstall": "node bin/preinstall.js",
-    "postinstall": "node bin/postinstall.js",
-    "preuninstall": "node bin/preuninstall.js"
-  },
-  "directories": {
-    "lib": "lib"
-  },
-  "dependencies": {
-    "aribts": "rndomhack/node-aribts.git#8b96efe5a2702028a68e632947f3900bd468f391",
-    "body-parser": "^1.15.0",
-    "express": "^4.14.0",
-    "express-openapi": "^0.22.1",
-    "ip": "^1.1.3",
-    "js-yaml": "^3.5.2",
-    "morgan": "^1.7.0",
-    "promise-queue": "^2.2.3",
-    "sift": "^3.2.4"
-  },
-  "devDependencies": {
-    "del": "^2.2.0",
-    "gulp": "^3.9.0",
-    "gulp-rename": "^1.2.2",
-    "gulp-sourcemaps": "^1.6.0",
-    "gulp-typescript": "^2.12.1",
-    "typescript": "^1.8.9",
-    "typings": "^1.3.2"
-  },
-  "engines": {
-    "node": ">=6.2.0"
-  },
-  "os": [
-    "linux",
-    "darwin",
-    "win32"
-  ]
-}
-=======
-{
-  "name": "mirakurun",
-  "preferGlobal": true,
-  "description": "DTV Tuner Server Service for Chinachu Air.",
-  "version": "1.4.1",
-  "homepage": "https://github.com/kanreisa/Mirakurun",
-  "keywords": [
-    "mirakurun",
-    "chinachu",
-    "rivarun",
-    "arib",
-    "isdb",
-    "dvb",
-    "dvr",
-    "dtv",
-    "tv"
-  ],
-  "author": {
-    "name": "Yuki KAN",
-    "url": "https://github.com/kanreisa"
-  },
-  "contributors": [
-    "rndomhack"
-  ],
-  "repository": {
-    "type": "git",
-    "url": "https://github.com/kanreisa/Mirakurun.git"
-  },
-  "bugs": {
-    "url": "https://github.com/kanreisa/Mirakurun/issues"
-  },
-  "license": "Apache-2.0",
-  "bin": {
-    "mirakurun": "bin/cli.sh"
-  },
-  "scripts": {
-    "start": "node --max_old_space_size=256 lib/server.js",
-    "debug": "node --debug-brk --max_old_space_size=256 lib/server.js",
-    "start.win32": "node.exe --max_old_space_size=256 bin/init.win32.js",
-    "debug.win32": "node.exe --debug-brk --max_old_space_size=256 bin/init.win32.js",
-    "typings": "typings",
-    "typings-install": "typings install",
-    "build": "gulp build",
-    "watch": "gulp watch",
-    "test": "gulp test",
-    "clean": "gulp clean",
-    "prepublish": "gulp build",
-    "preinstall": "node bin/preinstall.js",
-    "postinstall": "node bin/postinstall.js",
-    "preuninstall": "node bin/preuninstall.js"
-  },
-  "directories": {
-    "lib": "lib"
-  },
-  "dependencies": {
-    "aribts": "^1.2.0",
-    "body-parser": "^1.15.2",
-    "express": "^4.14.0",
-    "express-openapi": "^0.25.1",
-    "ip": "^1.1.3",
-    "js-yaml": "^3.5.2",
-    "morgan": "^1.7.0",
-    "promise-queue": "^2.2.3",
-    "sift": "^3.2.4",
-    "tail": "^1.1.1"
-  },
-  "devDependencies": {
-    "del": "^2.2.0",
-    "gulp": "^3.9.1",
-    "gulp-rename": "^1.2.2",
-    "gulp-sourcemaps": "^1.6.0",
-    "gulp-typescript": "^2.13.6",
-    "typescript": "^1.8.10",
-    "typings": "^1.3.2"
-  },
-  "engines": {
-    "node": ">=6.2.0"
-  },
-  "os": [
-    "linux",
-    "darwin",
-    "win32"
-  ]
-}
->>>>>>> 1a79ff79
+{
+  "name": "mirakurun",
+  "preferGlobal": true,
+  "description": "DTV Tuner Server Service for Chinachu Air.",
+  "version": "1.4.1",
+  "homepage": "https://github.com/kanreisa/Mirakurun",
+  "keywords": [
+    "mirakurun",
+    "chinachu",
+    "rivarun",
+    "arib",
+    "isdb",
+    "dvb",
+    "dvr",
+    "dtv",
+    "tv"
+  ],
+  "author": {
+    "name": "Yuki KAN",
+    "url": "https://github.com/kanreisa"
+  },
+  "contributors": [
+    "rndomhack"
+  ],
+  "repository": {
+    "type": "git",
+    "url": "https://github.com/kanreisa/Mirakurun.git"
+  },
+  "bugs": {
+    "url": "https://github.com/kanreisa/Mirakurun/issues"
+  },
+  "license": "Apache-2.0",
+  "bin": {
+    "mirakurun": "bin/cli.sh"
+  },
+  "scripts": {
+    "start": "node --max_old_space_size=256 lib/server.js",
+    "debug": "node --debug-brk --max_old_space_size=256 lib/server.js",
+    "start.win32": "node.exe --max_old_space_size=256 bin/init.win32.js",
+    "debug.win32": "node.exe --debug-brk --max_old_space_size=256 bin/init.win32.js",
+    "typings": "typings",
+    "typings-install": "typings install",
+    "build": "gulp build",
+    "watch": "gulp watch",
+    "test": "gulp test",
+    "clean": "gulp clean",
+    "prepublish": "gulp build",
+    "preinstall": "node bin/preinstall.js",
+    "postinstall": "node bin/postinstall.js",
+    "preuninstall": "node bin/preuninstall.js"
+  },
+  "directories": {
+    "lib": "lib"
+  },
+  "dependencies": {
+    "aribts": "rndomhack/node-aribts.git#8b96efe5a2702028a68e632947f3900bd468f391",
+    "body-parser": "^1.15.2",
+    "express": "^4.14.0",
+    "express-openapi": "^0.25.1",
+    "ip": "^1.1.3",
+    "js-yaml": "^3.5.2",
+    "morgan": "^1.7.0",
+    "promise-queue": "^2.2.3",
+    "sift": "^3.2.4",
+    "tail": "^1.1.1"
+  },
+  "devDependencies": {
+    "del": "^2.2.0",
+    "gulp": "^3.9.1",
+    "gulp-rename": "^1.2.2",
+    "gulp-sourcemaps": "^1.6.0",
+    "gulp-typescript": "^2.13.6",
+    "typescript": "^1.8.10",
+    "typings": "^1.3.2"
+  },
+  "engines": {
+    "node": ">=6.2.0"
+  },
+  "os": [
+    "linux",
+    "darwin",
+    "win32"
+  ]
+}