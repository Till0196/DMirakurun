--- conflicted
+++ resolved
@@ -1,630 +1,607 @@
-/*
-   Copyright 2016 kanreisa
-
-   Licensed under the Apache License, Version 2.0 (the "License");
-   you may not use this file except in compliance with the License.
-   You may obtain a copy of the License at
-
-       http://www.apache.org/licenses/LICENSE-2.0
-
-   Unless required by applicable law or agreed to in writing, software
-   distributed under the License is distributed on an "AS IS" BASIS,
-   WITHOUT WARRANTIES OR CONDITIONS OF ANY KIND, either express or implied.
-   See the License for the specific language governing permissions and
-   limitations under the License.
-*/
-import * as child_process from "child_process";
-import * as stream from "stream";
-import * as util from "util";
-import EventEmitter = require("eventemitter3");
-import * as common from "./common";
-import * as log from "./log";
-import * as config from "./config";
-import * as apid from "../../api";
-import status from "./status";
-import Event from "./Event";
-import ChannelItem from "./ChannelItem";
-import TSFilter from "./TSFilter";
-import TLVConverter from "./TLVConverter";
-import Client, { ProgramsQuery } from "../client";
-
-interface User extends common.User {
-    _stream?: TSFilter;
-}
-
-export interface TunerDeviceStatus {
-    readonly index: number;
-    readonly name: string;
-    readonly types: apid.ChannelType[];
-    readonly command: string;
-    readonly pid: number;
-    readonly users: common.User[];
-    readonly isAvailable: boolean;
-    readonly isRemote: boolean;
-    readonly isFree: boolean;
-    readonly isUsing: boolean;
-    readonly isFault: boolean;
-}
-
-export default class TunerDevice extends EventEmitter {
-    private _channel: ChannelItem = null;
-    private _command: string = null;
-    private _process: child_process.ChildProcess = null;
-    private _mmtsDecoderProcess: child_process.ChildProcess = null;
-    private _stream: stream.Readable = null;
-    private _mmtsDecoder: child_process.ChildProcess = null;
-    private _tlvConverter: any = null;
-
-    private _users = new Set<User>();
-
-    private _isAvailable = true;
-    private _isRemote = false;
-    private _isFault = false;
-    private _fatalCount = 0;
-    private _exited = false;
-    private _closing = false;
-
-    constructor(private _index: number, private _config: apid.ConfigTunersItem) {
-        super();
-        this._isRemote = !!this._config.remoteMirakurunHost;
-        Event.emit("tuner", "create", this.toJSON());
-        log.debug("TunerDevice#%d initialized", this._index);
-    }
-
-    get index(): number {
-        return this._index;
-    }
-
-    get config(): apid.ConfigTunersItem {
-        return this._config;
-    }
-
-    get channel(): ChannelItem {
-        return this._channel;
-    }
-
-    get command(): string {
-        return this._command;
-    }
-
-    get pid(): number {
-        return this._process ? this._process.pid : null;
-    }
-
-    get users(): User[] {
-        return [...this._users].map(user => {
-            return {
-                id: user.id,
-                priority: user.priority,
-                agent: user.agent,
-                url: user.url,
-                disableDecoder: user.disableDecoder,
-                streamSetting: user.streamSetting,
-                streamInfo: user.streamInfo
-            };
-        });
-    }
-
-    get decoder(): string {
-        return this._config.decoder || null;
-    }
-
-    get mmtsDecoder(): string {
-        return this._config.mmtsDecoder || null;
-    }
-
-    get isAvailable(): boolean {
-        return this._isAvailable;
-    }
-
-    get isRemote(): boolean {
-        return this._isRemote;
-    }
-
-    get isFree(): boolean {
-        return this._isAvailable === true && this._channel === null && this._users.size === 0;
-    }
-
-    get isUsing(): boolean {
-        return this._isAvailable === true && this._channel !== null && this._users.size !== 0;
-    }
-
-    get isFault(): boolean {
-        return this._isFault;
-    }
-
-    getPriority(): number {
-        let priority = -2;
-
-        for (const user of this._users) {
-            if (user.priority > priority) {
-                priority = user.priority;
-            }
-        }
-
-        return priority;
-    }
-
-    toJSON(): TunerDeviceStatus {
-        return {
-            index: this._index,
-            name: this._config.name,
-            types: this._config.types,
-            command: this._command,
-            pid: this.pid,
-            users: this.users,
-            isAvailable: this.isAvailable,
-            isRemote: this.isRemote,
-            isFree: this.isFree,
-            isUsing: this.isUsing,
-            isFault: this.isFault
-        };
-    }
-
-    async kill(): Promise<void> {
-        await this._kill(true);
-    }
-
-    async startStream(user: User, stream: TSFilter, channel?: ChannelItem): Promise<void> {
-        log.debug("TunerDevice#%d start stream for user `%s` (priority=%d)...", this._index, user.id, user.priority);
-
-        if (this._isAvailable === false) {
-            throw new Error(util.format("TunerDevice#%d is not available", this._index));
-        }
-
-        if (!channel && !this._stream) {
-            throw new Error(util.format("TunerDevice#%d has not stream", this._index));
-        }
-
-        if (channel) {
-            if (this._config.types.includes(channel.type) === false) {
-                throw new Error(util.format("TunerDevice#%d is not supported for channel type `%s`", this._index, channel.type));
-            }
-
-            if (this._stream) {
-                if (channel.channel !== this._channel.channel) {
-                    if (user.priority <= this.getPriority()) {
-                        throw new Error(util.format("TunerDevice#%d has higher priority user", this._index));
-                    }
-
-                    await this._kill(true);
-                    this._spawn(channel);
-                }
-            } else {
-                this._spawn(channel);
-            }
-        }
-
-        log.info("TunerDevice#%d streaming to user `%s` (priority=%d)", this._index, user.id, user.priority);
-
-        user._stream = stream;
-        this._users.add(user);
-        if (stream.closed === true) {
-            this.endStream(user);
-        } else {
-            stream.once("close", () => this.endStream(user));
-        }
-
-        this._updated();
-    }
-
-    endStream(user: User): void {
-        log.debug("TunerDevice#%d end stream for user `%s` (priority=%d)...", this._index, user.id, user.priority);
-
-        user._stream.end();
-        this._users.delete(user);
-
-        if (this._users.size === 0) {
-            setTimeout(() => {
-                if (this._users.size === 0 && this._process) {
-                    this._kill(true).catch(log.error);
-                }
-            }, 3000);
-        }
-
-        log.info("TunerDevice#%d end streaming to user `%s` (priority=%d)", this._index, user.id, user.priority);
-
-        this._updated();
-    }
-
-    async getRemotePrograms(query?: ProgramsQuery): Promise<apid.Program[]> {
-        if (!this._isRemote) {
-            throw new Error(util.format("TunerDevice#%d is not remote device", this._index));
-        }
-
-        const client = new Client();
-        client.host = this.config.remoteMirakurunHost;
-        client.port = this.config.remoteMirakurunPort || 40772;
-        client.userAgent = "Mirakurun (Remote)";
-
-        log.debug("TunerDevice#%d fetching remote programs from %s:%d...", this._index, client.host, client.port);
-
-        const programs = await client.getPrograms(query);
-
-        log.info("TunerDevice#%d fetched %d remote programs", this._index, programs.length);
-
-        return programs;
-    }
-
-    private _spawn(ch: ChannelItem): void {
-        log.debug("TunerDevice#%d spawn...", this._index);
-
-        if (this._process) {
-            throw new Error(util.format("TunerDevice#%d has process", this._index));
-        }
-
-        let cmd: string;
-
-        if (this._isRemote === true) {
-            cmd = "node lib/remote";
-            cmd += " " + this._config.remoteMirakurunHost;
-            cmd += " " + (this._config.remoteMirakurunPort || 40772);
-            cmd += " " + ch.type;
-            cmd += " " + ch.channel;
-            if (this._config.remoteMirakurunDecoder === true) {
-                cmd += " decode";
-            }
-        } else {
-            cmd = this._config.command;
-        }
-
-        cmd = common.replaceCommandTemplate(cmd, {
-            channel: ch.channel,
-            satelite: ch.commandVars?.satellite || "", // deprecated, for backward compatibility
-            space: 0, // default value for backward compatibility
-            ...ch.commandVars
-        });
-
-        const parsed = common.parseCommandForSpawn(cmd);
-        this._process = child_process.spawn(parsed.command, parsed.args);
-        this._command = cmd;
-        this._channel = ch;
-
-        if (this._config.dvbDevicePath) {
-            const cat = child_process.spawn("cat", [this._config.dvbDevicePath]);
-
-            cat.once("error", (err) => {
-                log.error("TunerDevice#%d cat process error `%s` (pid=%d)", this._index, err.name, cat.pid);
-
-                this._kill(false);
-            });
-
-            cat.once("close", (code, signal) => {
-                log.debug(
-                    "TunerDevice#%d cat process has closed with code=%d by signal `%s` (pid=%d)",
-                    this._index, code, signal, cat.pid
-                );
-
-                if (this._exited === false) {
-                    this._kill(false);
-                }
-            });
-
-            this._process.once("exit", () => cat.kill("SIGKILL"));
-
-            this._stream = ch.type === "BS4K" ? this._initMmts(cat.stdout, ch, cat) : cat.stdout;
-        } else {
-<<<<<<< HEAD
-            this._stream = ch.type === "BS4K" ? this._initMmts(this._process.stdout, ch) : this._process.stdout;
-=======
-            if (ch.type === "BS4K") {
-                const parsed = common.parseCommandForSpawn(this._config.mmtsDecoder);
-                this._mmtsDecoderProcess = child_process.spawn(parsed.command, parsed.args);
-
-                this._mmtsDecoderProcess.once("error", (err) => {
-                    log.error("TunerDevice#%d mmtsDecoder process error `%s` (pid=%d)", this._index, err.name, this._mmtsDecoderProcess.pid);
-
-                    this._kill(false);
-                });
-
-                this._mmtsDecoderProcess.once("exit", () => {
-                    this._mmtsDecoderProcess.stdin.end();
-                });
-
-                this._mmtsDecoderProcess.once("close", (code, signal) => {
-                    log.debug(
-                        "TunerDevice#%d mmtsDecoder process has closed with code=%d by signal `%s` (pid=%d)",
-                        this._index, code, signal, this._mmtsDecoderProcess.pid
-                    );
-
-                    if (this._exited === false) {
-                        this._kill(false);
-                    }
-                });
-
-                this._process.stdout.pipe(this._mmtsDecoderProcess.stdin);
-                this._stream = this._mmtsDecoderProcess.stdout;
-            } else {
-                this._stream = this._process.stdout;
-            }
->>>>>>> e3d111b3
-        }
-
-        this._process.once("exit", () => this._exited = true);
-
-        this._process.once("error", (err) => {
-            log.fatal("TunerDevice#%d process error `%s` (pid=%d)", this._index, err.name, this._process.pid);
-
-            ++this._fatalCount;
-            if (this._fatalCount >= 3) {
-                log.fatal("TunerDevice#%d has something fault! **RESTART REQUIRED** after fix it.", this._index);
-
-                this._isFault = true;
-                this._closing = true;
-            }
-            this._end();
-            setTimeout(this._release.bind(this), this._config.dvbDevicePath ? 1000 : 100);
-        });
-
-        this._process.once("close", (code, signal) => {
-            log.info(
-                "TunerDevice#%d process has closed with exit code=%d by signal `%s` (pid=%d)",
-                this._index, code, signal, this._process.pid
-            );
-
-            this._end();
-            setTimeout(this._release.bind(this), this._config.dvbDevicePath ? 1000 : 100);
-        });
-
-        this._process.stderr.on("data", data => {
-            log.debug("TunerDevice#%d > %s", this._index, data.toString().trim());
-        });
-
-        // flowing start
-        this._stream.on("data", this._streamOnData.bind(this));
-
-        this._updated();
-        log.info("TunerDevice#%d process has spawned by command `%s` (pid=%d)", this._index, cmd, this._process.pid);
-    }
-
-    private _streamOnData(chunk: Buffer): void {
-        for (const user of this._users) {
-            user._stream.write(chunk);
-        }
-    }
-
-    private _end(): void {
-        this._isAvailable = false;
-
-        this._stream.removeAllListeners("data");
-
-        if (this._closing === true) {
-            for (const user of this._users) {
-                user._stream.end();
-            }
-            this._users.clear();
-        }
-
-        this._updated();
-    }
-
-    private async _kill(close: boolean): Promise<void> {
-        log.debug("TunerDevice#%d kill...", this._index);
-
-        if (!this._process || !this._process.pid) {
-            throw new Error(util.format("TunerDevice#%d has not process", this._index));
-        } else if (this._closing) {
-            log.debug("TunerDevice#%d return because it is closing", this._index);
-            return;
-        }
-
-        if (this._mmtsDecoderProcess) {
-            this._process.stdout.unpipe();
-            this._process.stdout.destroy();
-            this._mmtsDecoderProcess.stdin.end();
-            this._mmtsDecoderProcess.kill("SIGTERM");
-        }
-
-        this._isAvailable = false;
-        this._closing = close;
-
-        this._updated();
-
-        await new Promise<void>(resolve => {
-            this.once("release", resolve);
-
-            const hasMmts = !!this._mmtsDecoder?.pid;
-
-            if (hasMmts) {
-                this._mmtsDecoder?.kill("SIGKILL");
-                this._process?.kill("SIGKILL");
-                return;
-            }
-
-            if (/^dvbv5-zap /.test(this._command) === true) {
-                this._process.kill("SIGKILL");
-            } else {
-                const timer = setTimeout(() => {
-                    log.warn("TunerDevice#%d will force killed because SIGTERM timed out...", this._index);
-                    this._process.kill("SIGKILL");
-                }, 6000);
-                this._process.once("exit", () => clearTimeout(timer));
-
-                // regular way
-                this._process.kill("SIGTERM");
-            }
-        });
-    }
-
-    private _release(): void {
-        if (this._process) {
-            this._process.stderr.removeAllListeners();
-            this._process.removeAllListeners();
-        }
-        if (this._stream) {
-            this._stream.removeAllListeners();
-        }
-
-        this._command = null;
-        this._process = null;
-        this._stream = null;
-        this._mmtsDecoder = null;
-        this._tlvConverter = null;
-
-        if (this._closing === false && this._users.size !== 0) {
-            log.warn("TunerDevice#%d respawning because request has not closed", this._index);
-            ++status.errorCount.tunerDeviceRespawn;
-
-            this._spawn(this._channel);
-            return;
-        }
-
-        this._fatalCount = 0;
-        this._channel = null;
-        this._users.clear();
-
-        if (this._isFault === false) {
-            this._isAvailable = true;
-        }
-
-        this._closing = false;
-        this._exited = false;
-
-        this.emit("release");
-
-        log.info("TunerDevice#%d released", this._index);
-
-        this._updated();
-    }
-
-    private _updated(): void {
-        Event.emit("tuner", "update", this.toJSON());
-    }
-
-    private _initMmts(inputStream: stream.Readable, ch: ChannelItem, catProcess?: child_process.ChildProcess): stream.Readable {
-        const parsed = common.parseCommandForSpawn(this._config.mmtsDecoder);
-        let mmtsDecoder: child_process.ChildProcess | null = null;
-        let errorEmitted = false;
-
-        const handleError = (err: Error, source: string) => {
-            if (errorEmitted || this._closing) {
-                return;
-            }
-            errorEmitted = true;
-            log.error("TunerDevice#%d MMTS %s error: %s", this._index, source, err.message);
-
-            if (mmtsDecoder?.stdout && !mmtsDecoder.stdout.destroyed) {
-                mmtsDecoder.stdout.emit("error", err);
-            }
-            this._kill(true);
-        };
-
-        const setupMmtsDecoder = (decoder: child_process.ChildProcess) => {
-            decoder.once("error", (err) => handleError(err, "mmtsDecoder process"));
-
-            decoder.once("exit", () => {
-                decoder.stdin?.destroy();
-                this._mmtsDecoder = null;
-            });
-
-            decoder.once("close", (code, signal) => {
-                if (this._exited === false && !this._closing && !errorEmitted) {
-                    log.warn("TunerDevice#%d mmtsDecoder unexpectedly closed (code=%d, signal=%s)", this._index, code, signal);
-                    this._kill(true);
-                }
-            });
-
-            decoder.stderr?.on("data", (data) => {
-                const stderrMsg = data.toString().trim();
-                if (stderrMsg.includes("error") || stderrMsg.includes("Error") || stderrMsg.includes("ERROR")) {
-                    log.warn("TunerDevice#%d mmtsDecoder stderr: %s", this._index, stderrMsg);
-                }
-            });
-
-            decoder.stdout?.once("error", (err) => handleError(err, "mmtsDecoder.stdout"));
-        };
-
-        const processToWatch = catProcess || this._process;
-
-        // TLVConverter使用モード
-        if (ch.tsmfRelTs !== null && ch.tsmfRelTs !== undefined) {
-            log.info("TunerDevice#%d TLV conversion mode (tsmfRelTs=%d)", this._index, ch.tsmfRelTs);
-
-            const outputStream = new stream.PassThrough();
-            this._tlvConverter = new TLVConverter(this._index, null, ch.tsmfRelTs);
-
-            const onInputData = (buf: Buffer) => {
-                try {
-                    (this._tlvConverter as TLVConverter).write(buf);
-                } catch (e) {
-                    handleError(e as Error, "TLVConverter write");
-                }
-            };
-
-            this._tlvConverter.once("ready", () => {
-                if (this._closing || errorEmitted) {
-                    return;
-                }
-
-                log.info("TunerDevice#%d TLVConverter ready, starting mmtsDecoder", this._index);
-
-                mmtsDecoder = child_process.spawn(parsed.command, parsed.args);
-                this._mmtsDecoder = mmtsDecoder;
-                setupMmtsDecoder(mmtsDecoder);
-
-                mmtsDecoder.stdout?.pipe(outputStream);
-                (this._tlvConverter as TLVConverter).setOutput(mmtsDecoder.stdin);
-
-                (this._tlvConverter as TLVConverter).once?.("close", () => {
-                    if (mmtsDecoder?.stdin && !mmtsDecoder.stdin.destroyed && !mmtsDecoder.stdin.writableEnded) {
-                        mmtsDecoder.stdin.end();
-                    }
-                });
-
-                const cleanupTLV = () => {
-                    const conv = this._tlvConverter as TLVConverter | null;
-                    if (conv && typeof (conv as unknown as { close: () => void }).close === "function") {
-                        (conv as unknown as { close: () => void }).close();
-                    }
-                    this._tlvConverter = null;
-                };
-
-                processToWatch.once("exit", cleanupTLV);
-                mmtsDecoder.once("exit", cleanupTLV);
-
-                log.info("TunerDevice#%d Pipeline: input -> TLVConverter -> mmtsDecoder -> output", this._index);
-            });
-
-            this._tlvConverter.once("error", (err: Error) => handleError(err, "TLVConverter"));
-
-            inputStream.on("data", onInputData);
-            inputStream.once("end", () => {
-                const conv = this._tlvConverter as TLVConverter | null;
-                if (conv && typeof (conv as unknown as { close: () => void }).close === "function") {
-                    (conv as unknown as { close: () => void }).close();
-                }
-            });
-            inputStream.once("error", (err) => handleError(err, "inputStream"));
-
-            processToWatch.once("exit", () => {
-                inputStream.off("data", onInputData);
-                const conv = this._tlvConverter as TLVConverter | null;
-                if (conv && typeof (conv as unknown as { close: () => void }).close === "function") {
-                    (conv as unknown as { close: () => void }).close();
-                }
-                this._tlvConverter = null;
-            });
-
-            return outputStream;
-        }
-
-        // 直接mmtsDecoderモード
-        log.info("TunerDevice#%d Direct mmtsDecoder mode", this._index);
-
-        mmtsDecoder = child_process.spawn(parsed.command, parsed.args);
-        this._mmtsDecoder = mmtsDecoder;
-        setupMmtsDecoder(mmtsDecoder);
-
-        stream.pipeline(inputStream, mmtsDecoder.stdin, (err) => {
-            if (err && !errorEmitted && !this._closing) {
-                handleError(err, "pipeline");
-            }
-        });
-
-        processToWatch.once("exit", () => {
-            (this._tlvConverter as TLVConverter | null)?.close?.();
-        });
-
-        return mmtsDecoder.stdout;
-    }
-}
+/*
+   Copyright 2016 kanreisa
+
+   Licensed under the Apache License, Version 2.0 (the "License");
+   you may not use this file except in compliance with the License.
+   You may obtain a copy of the License at
+
+       http://www.apache.org/licenses/LICENSE-2.0
+
+   Unless required by applicable law or agreed to in writing, software
+   distributed under the License is distributed on an "AS IS" BASIS,
+   WITHOUT WARRANTIES OR CONDITIONS OF ANY KIND, either express or implied.
+   See the License for the specific language governing permissions and
+   limitations under the License.
+*/
+import * as child_process from "child_process";
+import * as stream from "stream";
+import * as util from "util";
+import EventEmitter = require("eventemitter3");
+import * as common from "./common";
+import * as log from "./log";
+import * as config from "./config";
+import * as apid from "../../api";
+import status from "./status";
+import Event from "./Event";
+import ChannelItem from "./ChannelItem";
+import TSFilter from "./TSFilter";
+import TLVConverter from "./TLVConverter";
+import Client, { ProgramsQuery } from "../client";
+
+interface User extends common.User {
+    _stream?: TSFilter;
+}
+
+export interface TunerDeviceStatus {
+    readonly index: number;
+    readonly name: string;
+    readonly types: apid.ChannelType[];
+    readonly command: string;
+    readonly pid: number;
+    readonly users: common.User[];
+    readonly isAvailable: boolean;
+    readonly isRemote: boolean;
+    readonly isFree: boolean;
+    readonly isUsing: boolean;
+    readonly isFault: boolean;
+}
+
+export default class TunerDevice extends EventEmitter {
+    private _channel: ChannelItem = null;
+    private _command: string = null;
+    private _process: child_process.ChildProcess = null;
+    private _mmtsDecoderProcess: child_process.ChildProcess = null;
+    private _stream: stream.Readable = null;
+    private _tlvConverter: any = null;
+
+    private _users = new Set<User>();
+
+    private _isAvailable = true;
+    private _isRemote = false;
+    private _isFault = false;
+    private _fatalCount = 0;
+    private _exited = false;
+    private _closing = false;
+
+    constructor(private _index: number, private _config: apid.ConfigTunersItem) {
+        super();
+        this._isRemote = !!this._config.remoteMirakurunHost;
+        Event.emit("tuner", "create", this.toJSON());
+        log.debug("TunerDevice#%d initialized", this._index);
+    }
+
+    get index(): number {
+        return this._index;
+    }
+
+    get config(): apid.ConfigTunersItem {
+        return this._config;
+    }
+
+    get channel(): ChannelItem {
+        return this._channel;
+    }
+
+    get command(): string {
+        return this._command;
+    }
+
+    get pid(): number {
+        return this._process ? this._process.pid : null;
+    }
+
+    get users(): User[] {
+        return [...this._users].map(user => {
+            return {
+                id: user.id,
+                priority: user.priority,
+                agent: user.agent,
+                url: user.url,
+                disableDecoder: user.disableDecoder,
+                streamSetting: user.streamSetting,
+                streamInfo: user.streamInfo
+            };
+        });
+    }
+
+    get decoder(): string {
+        return this._config.decoder || null;
+    }
+
+    get mmtsDecoder(): string {
+        return this._config.mmtsDecoder || null;
+    }
+
+    get isAvailable(): boolean {
+        return this._isAvailable;
+    }
+
+    get isRemote(): boolean {
+        return this._isRemote;
+    }
+
+    get isFree(): boolean {
+        return this._isAvailable === true && this._channel === null && this._users.size === 0;
+    }
+
+    get isUsing(): boolean {
+        return this._isAvailable === true && this._channel !== null && this._users.size !== 0;
+    }
+
+    get isFault(): boolean {
+        return this._isFault;
+    }
+
+    getPriority(): number {
+        let priority = -2;
+
+        for (const user of this._users) {
+            if (user.priority > priority) {
+                priority = user.priority;
+            }
+        }
+
+        return priority;
+    }
+
+    toJSON(): TunerDeviceStatus {
+        return {
+            index: this._index,
+            name: this._config.name,
+            types: this._config.types,
+            command: this._command,
+            pid: this.pid,
+            users: this.users,
+            isAvailable: this.isAvailable,
+            isRemote: this.isRemote,
+            isFree: this.isFree,
+            isUsing: this.isUsing,
+            isFault: this.isFault
+        };
+    }
+
+    async kill(): Promise<void> {
+        await this._kill(true);
+    }
+
+    async startStream(user: User, stream: TSFilter, channel?: ChannelItem): Promise<void> {
+        log.debug("TunerDevice#%d start stream for user `%s` (priority=%d)...", this._index, user.id, user.priority);
+
+        if (this._isAvailable === false) {
+            throw new Error(util.format("TunerDevice#%d is not available", this._index));
+        }
+
+        if (!channel && !this._stream) {
+            throw new Error(util.format("TunerDevice#%d has not stream", this._index));
+        }
+
+        if (channel) {
+            if (this._config.types.includes(channel.type) === false) {
+                throw new Error(util.format("TunerDevice#%d is not supported for channel type `%s`", this._index, channel.type));
+            }
+
+            if (this._stream) {
+                if (channel.channel !== this._channel.channel) {
+                    if (user.priority <= this.getPriority()) {
+                        throw new Error(util.format("TunerDevice#%d has higher priority user", this._index));
+                    }
+
+                    await this._kill(true);
+                    this._spawn(channel);
+                }
+            } else {
+                this._spawn(channel);
+            }
+        }
+
+        log.info("TunerDevice#%d streaming to user `%s` (priority=%d)", this._index, user.id, user.priority);
+
+        user._stream = stream;
+        this._users.add(user);
+        if (stream.closed === true) {
+            this.endStream(user);
+        } else {
+            stream.once("close", () => this.endStream(user));
+        }
+
+        this._updated();
+    }
+
+    endStream(user: User): void {
+        log.debug("TunerDevice#%d end stream for user `%s` (priority=%d)...", this._index, user.id, user.priority);
+
+        user._stream.end();
+        this._users.delete(user);
+
+        if (this._users.size === 0) {
+            setTimeout(() => {
+                if (this._users.size === 0 && this._process) {
+                    this._kill(true).catch(log.error);
+                }
+            }, 3000);
+        }
+
+        log.info("TunerDevice#%d end streaming to user `%s` (priority=%d)", this._index, user.id, user.priority);
+
+        this._updated();
+    }
+
+    async getRemotePrograms(query?: ProgramsQuery): Promise<apid.Program[]> {
+        if (!this._isRemote) {
+            throw new Error(util.format("TunerDevice#%d is not remote device", this._index));
+        }
+
+        const client = new Client();
+        client.host = this.config.remoteMirakurunHost;
+        client.port = this.config.remoteMirakurunPort || 40772;
+        client.userAgent = "Mirakurun (Remote)";
+
+        log.debug("TunerDevice#%d fetching remote programs from %s:%d...", this._index, client.host, client.port);
+
+        const programs = await client.getPrograms(query);
+
+        log.info("TunerDevice#%d fetched %d remote programs", this._index, programs.length);
+
+        return programs;
+    }
+
+    private _spawn(ch: ChannelItem): void {
+        log.debug("TunerDevice#%d spawn...", this._index);
+
+        if (this._process) {
+            throw new Error(util.format("TunerDevice#%d has process", this._index));
+        }
+
+        let cmd: string;
+
+        if (this._isRemote === true) {
+            cmd = "node lib/remote";
+            cmd += " " + this._config.remoteMirakurunHost;
+            cmd += " " + (this._config.remoteMirakurunPort || 40772);
+            cmd += " " + ch.type;
+            cmd += " " + ch.channel;
+            if (this._config.remoteMirakurunDecoder === true) {
+                cmd += " decode";
+            }
+        } else {
+            cmd = this._config.command;
+        }
+
+        cmd = common.replaceCommandTemplate(cmd, {
+            channel: ch.channel,
+            satelite: ch.commandVars?.satellite || "", // deprecated, for backward compatibility
+            space: 0, // default value for backward compatibility
+            ...ch.commandVars
+        });
+
+        const parsed = common.parseCommandForSpawn(cmd);
+        this._process = child_process.spawn(parsed.command, parsed.args);
+        this._command = cmd;
+        this._channel = ch;
+
+        if (this._config.dvbDevicePath) {
+            const cat = child_process.spawn("cat", [this._config.dvbDevicePath]);
+
+            cat.once("error", (err) => {
+                log.error("TunerDevice#%d cat process error `%s` (pid=%d)", this._index, err.name, cat.pid);
+
+                this._kill(false);
+            });
+
+            cat.once("close", (code, signal) => {
+                log.debug(
+                    "TunerDevice#%d cat process has closed with code=%d by signal `%s` (pid=%d)",
+                    this._index, code, signal, cat.pid
+                );
+
+                if (this._exited === false) {
+                    this._kill(false);
+                }
+            });
+
+            this._process.once("exit", () => cat.kill("SIGKILL"));
+
+            if (ch.type === "BS4K") {
+                if (ch.tsmfRelTs !== null && ch.tsmfRelTs !== undefined) {
+                    // TLVConverter使用モード
+                    log.info("TunerDevice#%d TLV conversion mode (tsmfRelTs=%d)", this._index, ch.tsmfRelTs);
+
+                    const outputStream = new stream.PassThrough();
+                    this._tlvConverter = new TLVConverter(this._index, null, ch.tsmfRelTs);
+
+                    this._tlvConverter.once("ready", () => {
+                        log.info("TunerDevice#%d TLVConverter ready, starting mmtsDecoder", this._index);
+
+                        const parsed = common.parseCommandForSpawn(this._config.mmtsDecoder);
+                        this._mmtsDecoderProcess = child_process.spawn(parsed.command, parsed.args);
+
+                        this._mmtsDecoderProcess.once("error", (err) => {
+                            log.error("TunerDevice#%d mmtsDecoder process error `%s` (pid=%d)", this._index, err.name, this._mmtsDecoderProcess.pid);
+                            this._kill(false);
+                        });
+
+                        this._mmtsDecoderProcess.once("exit", () => {
+                            this._mmtsDecoderProcess.stdin.end();
+                        });
+
+                        this._mmtsDecoderProcess.once("close", (code, signal) => {
+                            log.debug(
+                                "TunerDevice#%d mmtsDecoder process has closed with code=%d by signal `%s` (pid=%d)",
+                                this._index, code, signal, this._mmtsDecoderProcess.pid
+                            );
+
+                            if (this._exited === false) {
+                                this._kill(false);
+                            }
+                        });
+
+                        this._mmtsDecoderProcess.stdout.pipe(outputStream);
+                        this._tlvConverter.setOutput(this._mmtsDecoderProcess.stdin);
+                    });
+
+                    this._tlvConverter.once("error", (err) => {
+                        log.error("TunerDevice#%d TLVConverter error: %s", this._index, err.message);
+                        this._kill(false);
+                    });
+
+                    cat.stdout.on("data", (chunk) => {
+                        this._tlvConverter.write(chunk);
+                    });
+
+                    this._stream = outputStream;
+                } else {
+                    // 直接mmtsDecoderモード
+                    const parsed = common.parseCommandForSpawn(this._config.mmtsDecoder);
+                    this._mmtsDecoderProcess = child_process.spawn(parsed.command, parsed.args);
+
+                    this._mmtsDecoderProcess.once("error", (err) => {
+                        log.error("TunerDevice#%d mmtsDecoder process error `%s` (pid=%d)", this._index, err.name, this._mmtsDecoderProcess.pid);
+                        this._kill(false);
+                    });
+
+                    this._mmtsDecoderProcess.once("exit", () => {
+                        this._mmtsDecoderProcess.stdin.end();
+                    });
+
+                    this._mmtsDecoderProcess.once("close", (code, signal) => {
+                        log.debug(
+                            "TunerDevice#%d mmtsDecoder process has closed with code=%d by signal `%s` (pid=%d)",
+                            this._index, code, signal, this._mmtsDecoderProcess.pid
+                        );
+
+                        if (this._exited === false) {
+                            this._kill(false);
+                        }
+                    });
+
+                    cat.stdout.pipe(this._mmtsDecoderProcess.stdin);
+                    this._stream = this._mmtsDecoderProcess.stdout;
+                }
+            } else {
+                this._stream = cat.stdout;
+            }
+        } else {
+            if (ch.type === "BS4K") {
+                if (ch.tsmfRelTs !== null && ch.tsmfRelTs !== undefined) {
+                    // TLVConverter使用モード
+                    log.info("TunerDevice#%d TLV conversion mode (tsmfRelTs=%d)", this._index, ch.tsmfRelTs);
+
+                    const outputStream = new stream.PassThrough();
+                    this._tlvConverter = new TLVConverter(this._index, null, ch.tsmfRelTs);
+
+                    this._tlvConverter.once("ready", () => {
+                        log.info("TunerDevice#%d TLVConverter ready, starting mmtsDecoder", this._index);
+
+                        const parsed = common.parseCommandForSpawn(this._config.mmtsDecoder);
+                        this._mmtsDecoderProcess = child_process.spawn(parsed.command, parsed.args);
+
+                        this._mmtsDecoderProcess.once("error", (err) => {
+                            log.error("TunerDevice#%d mmtsDecoder process error `%s` (pid=%d)", this._index, err.name, this._mmtsDecoderProcess.pid);
+                            this._kill(false);
+                        });
+
+                        this._mmtsDecoderProcess.once("exit", () => {
+                            this._mmtsDecoderProcess.stdin.end();
+                        });
+
+                        this._mmtsDecoderProcess.once("close", (code, signal) => {
+                            log.debug(
+                                "TunerDevice#%d mmtsDecoder process has closed with code=%d by signal `%s` (pid=%d)",
+                                this._index, code, signal, this._mmtsDecoderProcess.pid
+                            );
+
+                            if (this._exited === false) {
+                                this._kill(false);
+                            }
+                        });
+
+                        this._mmtsDecoderProcess.stdout.pipe(outputStream);
+                        this._tlvConverter.setOutput(this._mmtsDecoderProcess.stdin);
+                    });
+
+                    this._tlvConverter.once("error", (err) => {
+                        log.error("TunerDevice#%d TLVConverter error: %s", this._index, err.message);
+                        this._kill(false);
+                    });
+
+                    this._process.stdout.on("data", (chunk) => {
+                        this._tlvConverter.write(chunk);
+                    });
+
+                    this._stream = outputStream;
+                } else {
+                    // 直接mmtsDecoderモード
+                    const parsed = common.parseCommandForSpawn(this._config.mmtsDecoder);
+                    this._mmtsDecoderProcess = child_process.spawn(parsed.command, parsed.args);
+
+                    this._mmtsDecoderProcess.once("error", (err) => {
+                        log.error("TunerDevice#%d mmtsDecoder process error `%s` (pid=%d)", this._index, err.name, this._mmtsDecoderProcess.pid);
+                        this._kill(false);
+                    });
+
+                    this._mmtsDecoderProcess.once("exit", () => {
+                        this._mmtsDecoderProcess.stdin.end();
+                    });
+
+                    this._mmtsDecoderProcess.once("close", (code, signal) => {
+                        log.debug(
+                            "TunerDevice#%d mmtsDecoder process has closed with code=%d by signal `%s` (pid=%d)",
+                            this._index, code, signal, this._mmtsDecoderProcess.pid
+                        );
+
+                        if (this._exited === false) {
+                            this._kill(false);
+                        }
+                    });
+
+                    this._process.stdout.pipe(this._mmtsDecoderProcess.stdin);
+                    this._stream = this._mmtsDecoderProcess.stdout;
+                }
+            } else {
+                this._stream = this._process.stdout;
+            }
+        }
+
+        this._process.once("exit", () => this._exited = true);
+
+        this._process.once("error", (err) => {
+            log.fatal("TunerDevice#%d process error `%s` (pid=%d)", this._index, err.name, this._process.pid);
+
+            ++this._fatalCount;
+            if (this._fatalCount >= 3) {
+                log.fatal("TunerDevice#%d has something fault! **RESTART REQUIRED** after fix it.", this._index);
+
+                this._isFault = true;
+                this._closing = true;
+            }
+            this._end();
+            setTimeout(this._release.bind(this), this._config.dvbDevicePath ? 1000 : 100);
+        });
+
+        this._process.once("close", (code, signal) => {
+            log.info(
+                "TunerDevice#%d process has closed with exit code=%d by signal `%s` (pid=%d)",
+                this._index, code, signal, this._process.pid
+            );
+
+            this._end();
+            setTimeout(this._release.bind(this), this._config.dvbDevicePath ? 1000 : 100);
+        });
+
+        this._process.stderr.on("data", data => {
+            log.debug("TunerDevice#%d > %s", this._index, data.toString().trim());
+        });
+
+        // flowing start
+        this._stream.on("data", this._streamOnData.bind(this));
+
+        this._updated();
+        log.info("TunerDevice#%d process has spawned by command `%s` (pid=%d)", this._index, cmd, this._process.pid);
+    }
+
+    private _streamOnData(chunk: Buffer): void {
+        for (const user of this._users) {
+            user._stream.write(chunk);
+        }
+    }
+
+    private _end(): void {
+        this._isAvailable = false;
+
+        this._stream.removeAllListeners("data");
+
+        if (this._closing === true) {
+            for (const user of this._users) {
+                user._stream.end();
+            }
+            this._users.clear();
+        }
+
+        this._updated();
+    }
+
+    private async _kill(close: boolean): Promise<void> {
+        log.debug("TunerDevice#%d kill...", this._index);
+
+        if (!this._process || !this._process.pid) {
+            throw new Error(util.format("TunerDevice#%d has not process", this._index));
+        } else if (this._closing) {
+            log.debug("TunerDevice#%d return because it is closing", this._index);
+            return;
+        }
+
+        if (this._mmtsDecoderProcess) {
+            this._process.stdout.unpipe();
+            this._process.stdout.destroy();
+            this._mmtsDecoderProcess.stdin.end();
+            this._mmtsDecoderProcess.kill("SIGTERM");
+        }
+
+        this._isAvailable = false;
+        this._closing = close;
+
+        this._updated();
+
+        await new Promise<void>(resolve => {
+            this.once("release", resolve);
+
+            if (/^dvbv5-zap /.test(this._command) === true) {
+                this._process.kill("SIGKILL");
+            } else {
+                const timer = setTimeout(() => {
+                    log.warn("TunerDevice#%d will force killed because SIGTERM timed out...", this._index);
+                    this._process.kill("SIGKILL");
+                }, 6000);
+                this._process.once("exit", () => clearTimeout(timer));
+
+                // regular way
+                this._process.kill("SIGTERM");
+            }
+        });
+    }
+
+    private _release(): void {
+        if (this._process) {
+            this._process.stderr.removeAllListeners();
+            this._process.removeAllListeners();
+        }
+        if (this._stream) {
+            this._stream.removeAllListeners();
+        }
+
+        this._command = null;
+        this._process = null;
+        this._mmtsDecoderProcess = null;
+        this._stream = null;
+        this._tlvConverter = null;
+
+        if (this._closing === false && this._users.size !== 0) {
+            log.warn("TunerDevice#%d respawning because request has not closed", this._index);
+            ++status.errorCount.tunerDeviceRespawn;
+
+            this._spawn(this._channel);
+            return;
+        }
+
+        this._fatalCount = 0;
+        this._channel = null;
+        this._users.clear();
+
+        if (this._isFault === false) {
+            this._isAvailable = true;
+        }
+
+        this._closing = false;
+        this._exited = false;
+
+        this.emit("release");
+
+        log.info("TunerDevice#%d released", this._index);
+
+        this._updated();
+    }
+
+    private _updated(): void {
+        Event.emit("tuner", "update", this.toJSON());
+    }
+}