--- conflicted
+++ resolved
@@ -1,649 +1,639 @@
-/*
-   Copyright 2016 Yuki KAN
-
-   Licensed under the Apache License, Version 2.0 (the "License");
-   you may not use this file except in compliance with the License.
-   You may obtain a copy of the License at
-
-       http://www.apache.org/licenses/LICENSE-2.0
-
-   Unless required by applicable law or agreed to in writing, software
-   distributed under the License is distributed on an "AS IS" BASIS,
-   WITHOUT WARRANTIES OR CONDITIONS OF ANY KIND, either express or implied.
-   See the License for the specific language governing permissions and
-   limitations under the License.
-*/
-/// <reference path="../../typings/node/node.d.ts" />
-'use strict';
-
-import * as stream from 'stream';
-import * as log from './log';
-import epg from './epg';
-import _ from './_';
-import ServiceItem from './ServiceItem';
-const aribts = require('aribts');
-const CRC32_TABLE = require('../../node_modules/aribts/lib/crc32_table');
-
-interface StreamOptions extends stream.DuplexOptions {
-    networkId?: number;
-    serviceId?: number;
-    eventId?: number;
-    noProvide?: boolean;
-    parseSDT?: boolean;
-    parseEIT?: boolean;
-}
-
-const PACKET_SIZE = 188;
-
-const PROVIDE_PIDS = [
-    0x0000,// PAT
-    0x0001,// CAT
-    0x0010,// NIT
-    0x0011,// SDT
-    0x0012,// EIT
-    0x0013,// RST
-    0x0014,// TDT
-    0x0023,// SDTT
-    0x0024,// BIT
-    0x0028// SDTT
-];
-
-<<<<<<< HEAD
-export default class TSFilter extends stream.Duplex {
-=======
-interface BasicExtState {
-    basic: {
-        flags: FlagState[];
-        lastFlagsId: number;
-    }
-    extended: {
-        flags: FlagState[];
-        lastFlagsId: number;
-    }
-}
-
-interface FlagState {
-    flag: Buffer;
-    ignore: Buffer;
-    version_number: number;
-}
-
-class TSFilter extends stream.Duplex {
->>>>>>> dafb7517
-
-    // options
-    private _provideServiceId: number;
-    private _provideEventId: number;
-    private _parseSDT: boolean = false;
-    private _parseEIT: boolean = false;
-    private _targetNetworkId: number;
-
-    // aribts
-    private _parser: stream.Transform = new aribts.TsStream();
-    //private _tsUtil = new aribts.TsUtil();
-
-    // buffer
-    private _packet: Buffer = new Buffer(PACKET_SIZE);
-    private _offset: number = -1;
-    private _buffer: Buffer[] = [];
-    private _parses: Buffer[] = [];
-    private _patsec: Buffer = new Buffer(20);
-
-    // state
-    private _closed: boolean = false;
-    private _ready: boolean = true;
-    private _providePids: number[] = null;// `null` to provides all
-    private _parsePids: number[] = [];
-    private _tsid: number = -1;
-    private _patCRC: Buffer = new Buffer(0);
-    private _serviceIds: number[] = [];
-    private _services: any[] = [];
-    private _parseServiceIds: number[] = [];
-    private _pmtPid: number = -1;
-    private _pmtTimer: NodeJS.Timer;
-    private _streamTime: number = null;
-    private _epgReady: boolean = false;
-    private _epgState: { [networkId: number]: { [serviceId: number]: BasicExtState } } = {};
-
-    // stream options
-    private highWaterMark: number = 1024 * 1024 * 16;
-
-    // ReadableState in node/lib/_stream_readable.js
-    private _readableState: any;
-
-    constructor(options: StreamOptions) {
-        super({
-            allowHalfOpen: false
-        });
-
-        this._targetNetworkId = options.networkId || null;
-        this._provideServiceId = options.serviceId || null;
-        this._provideEventId = options.eventId || null;
-
-        if (this._provideServiceId !== null) {
-            this._providePids = [...PROVIDE_PIDS];
-            this._ready = false;
-        }
-        if (this._provideEventId !== null) {
-            this._ready = false;
-        }
-        if (options.noProvide === true) {
-            this._provideServiceId = null;
-            this._provideEventId = null;
-            this._providePids = [];
-            this._ready = false;
-        }
-        if (options.parseSDT === true) {
-            this._parseSDT = true;
-        }
-        if (options.parseEIT === true) {
-            if (this._targetNetworkId === null) {
-                this._parseEIT = true;
-            } else if (epg.status[this._targetNetworkId] !== true) {
-                epg.status[this._targetNetworkId] = true;
-                this._parseEIT = true;
-            }
-        }
-
-        this._parser.resume();
-        this._parser.on('pat', this._onPAT.bind(this));
-        this._parser.on('pmt', this._onPMT.bind(this));
-        this._parser.on('sdt', this._onSDT.bind(this));
-        this._parser.on('eit', this._onEIT.bind(this));
-        this._parser.on('tot', this._onTOT.bind(this));
-
-        this.once('finish', this._close.bind(this));
-        this.once('close', this._close.bind(this));
-
-        log.debug('TSFilter has created (serviceId=%s, eventId=%s)', this._provideServiceId, this._provideEventId);
-
-        if (this._ready === false) {
-            log.debug('TSFilter is waiting for serviceId=%s, eventId=%s', this._provideServiceId, this._provideEventId);
-        }
-    }
-
-    _read(size: number) {
-
-        if (this._closed === true) {
-            this.push(null);
-        }
-    }
-
-    _write(chunk: Buffer, encoding, callback: Function) {
-
-        if (this._closed === true) {
-            callback(new Error('TSFilter has closed already'));
-            return;
-        }
-
-        // stringent safety measure
-        if (this._readableState.length > this.highWaterMark) {
-            log.error('TSFilter is closing because overflowing the buffer...');
-            return this._close();
-        }
-
-        let offset = 0;
-        const length = chunk.length;
-
-        if (this._offset > 0) {
-            if (chunk.length >= PACKET_SIZE - this._offset) {
-                chunk.copy(this._packet, this._offset, 0, PACKET_SIZE - this._offset);
-                this._processPacket(this._packet, true);
-                offset = PACKET_SIZE - this._offset;
-                this._offset = 0;
-            } else {
-                chunk.copy(this._packet, this._offset);
-                this._offset += chunk.length;
-
-                // chunk drained
-                callback();
-                return;
-            }
-        } else {
-            for (; offset < length; offset++) {
-                // sync byte (0x47) searching
-                if (chunk[offset] === 71) {
-                    this._offset = 0;
-                    break;
-                }
-            }
-        }
-
-        for (; offset < length; offset += PACKET_SIZE) {
-            // sync byte (0x47) verifying
-            if (chunk[offset] !== 71) {
-                offset -= PACKET_SIZE - 1;
-                continue;
-            }
-
-            if (length - offset >= PACKET_SIZE) {
-                this._processPacket(chunk.slice(offset, offset + PACKET_SIZE), false);
-                this._offset = 0;
-            } else {
-                chunk.copy(this._packet, 0, offset);
-                this._offset = length - offset;
-            }
-        }
-
-        if (this._buffer.length !== 0) {
-            this.push(Buffer.concat(this._buffer));
-            this._buffer = [];
-        }
-
-        if (this._parses.length !== 0) {
-            this._parser.write(Buffer.concat(this._parses));
-            this._parses = [];
-        }
-
-        callback();
-    }
-
-    private _processPacket(packet: Buffer, mustCopy: boolean): void {
-
-        const pid = packet.readUInt16BE(1) & 0x1FFF;
-
-        // NULL (0x1FFF)
-        if (pid === 8191) {
-            return;
-        }
-
-        if (mustCopy === true) {
-            packet = new Buffer(packet);
-        }
-
-        // parse
-        if (pid === 0 && this._patCRC.compare(packet.slice(packet[7] + 4, packet[7] + 8))) {
-            this._patCRC = packet.slice(packet[7] + 4, packet[7] + 8);
-            this._parses.push(packet);
-        } else if ((pid === 0x12 && (this._parseEIT === true || this._provideEventId !== null)) || pid === 0x14 || this._parsePids.indexOf(pid) !== -1) {
-            this._parses.push(packet);
-        }
-
-        if (this._ready === false) {
-            return;
-        }
-        if (this._providePids !== null && this._providePids.indexOf(pid) === -1) {
-            return;
-        }
-
-        // PAT (0) rewriting
-        if (pid === 0 && this._pmtPid !== -1) {
-            if (mustCopy === false) {
-                packet = new Buffer(packet);
-            }
-            this._patsec.copy(packet, 5, 0);
-        }
-
-        this._buffer.push(packet);
-    }
-
-    private _onPAT(pid, data): void {
-
-        this._tsid = data.transport_stream_id;
-        this._serviceIds = [];
-        this._parseServiceIds = [];
-
-        let i = 0, l = data.programs.length, id: number, item: ServiceItem;
-        for (; i < l; i++) {
-            id = data.programs[i].program_number;
-
-            if (id === 0) {
-                log.debug('TSFilter detected NIT PID=%d', data.programs[i].network_PID);
-                continue;
-            }
-
-            this._serviceIds.push(id);
-            if (this._targetNetworkId === null) {
-                item = null;
-            } else {
-                item = _.service.get(this._targetNetworkId, id);
-            }
-
-            log.debug(
-                'TSFilter detected PMT PID=%d as serviceId=%d (%s)',
-                data.programs[i].program_map_PID, id, item ? item.name : 'unregistered'
-            );
-
-            // detect PMT PID by specific service id
-            if (this._provideServiceId === id) {
-                if (this._pmtPid !== data.programs[i].program_map_PID) {
-                    this._pmtPid = data.programs[i].program_map_PID;
-
-                    if (this._providePids.indexOf(this._pmtPid) === -1) {
-                        this._providePids.push(this._pmtPid);
-                    }
-                    if (this._parsePids.indexOf(this._pmtPid) === -1) {
-                        this._parsePids.push(this._pmtPid);
-                    }
-
-                    // edit PAT section
-                    data._raw.copy(this._patsec, 0, 0, 8);
-
-                    // section_length
-                    this._patsec[2] = 17;// 0x11
-
-                    // network_number = 0
-                    this._patsec[8] = 0;
-                    this._patsec[9] = 0;
-                    // network_PID
-                    this._patsec[10] = 224;
-                    this._patsec[11] = 16;
-
-                    // program_number
-                    this._patsec[12] = id >> 8;
-                    this._patsec[13] = id & 255;
-                    // program_map_PID
-                    this._patsec[14] = (this._pmtPid >> 8) + 224;
-                    this._patsec[15] = this._pmtPid & 255
-
-                    // calculate CRC32
-                    this._patsec.writeInt32BE(calcCRC32(this._patsec.slice(0, 16)), 16);
-                }
-            }
-
-            if (this._parseEIT === true && item) {
-                _.service.findByNetworkId(this._targetNetworkId).forEach(service => {
-                    if (this._parseServiceIds.indexOf(service.serviceId) === -1) {
-                        this._parseServiceIds.push(service.serviceId);
-
-                        log.debug('TSFilter parsing serviceId=%d (%s)', service.serviceId, service.name);
-                    }
-                });
-            }
-        }
-
-        if (this._parseSDT === true) {
-            if (this._parsePids.indexOf(17) === -1) {
-                this._parsePids.push(17);
-            }
-        }
-    }
-
-    private _onPMT(pid, data): void {
-
-        if (this._ready === false && this._provideServiceId !== null && this._provideEventId === null) {
-            this._ready = true;
-
-            log.debug('TSFilter is now ready for serviceId=%d', this._provideServiceId);
-        }
-
-        if (this._providePids.indexOf(data.program_info[0].CA_PID) === -1) {
-            this._providePids.push(data.program_info[0].CA_PID);
-        }
-
-        if (this._providePids.indexOf(data.PCR_PID) === -1) {
-            this._providePids.push(data.PCR_PID);
-        }
-
-        let i = 0, l = data.streams.length;
-        for (; i < l; i++) {
-            if (this._providePids.indexOf(data.streams[i].elementary_PID) === -1) {
-                this._providePids.push(data.streams[i].elementary_PID);
-            }
-        }
-
-        // sleep
-        i = this._parsePids.indexOf(pid);
-        if (i !== -1) {
-            this._parsePids.splice(i, 1);
-
-            this._pmtTimer = setTimeout(() => {
-                this._parsePids.push(pid);
-            }, 1000);
-        }
-    }
-
-    private _onSDT(pid, data): void {
-
-        if (this._tsid !== data.transport_stream_id) {
-            return;
-        }
-
-        let i = 0, j, l = data.services.length, m, name;
-        for (; i < l; i++) {
-            if (this._serviceIds.indexOf(data.services[i].service_id) === -1) {
-                continue;
-            }
-
-            name = '';
-
-            for (j = 0, m = data.services[i].descriptors.length; j < m; j++) {
-                if (data.services[i].descriptors[j].descriptor_tag === 0x48) {
-                    name = new aribts.TsChar(data.services[i].descriptors[j].service_name_char).decode();
-                    break;
-                }
-            }
-
-            if (this._services.some(service => service.id === data.services[i].service_id) === false) {
-                this._services.push({
-                    networkId: data.original_network_id,
-                    serviceId: data.services[i].service_id,
-                    name: name
-                });
-            }
-        }
-
-        //if (this._serviceIds.every(id => this._services.some(service => service.id === id)) === true) { }
-        this.emit('services', this._services);
-
-        i = this._parsePids.indexOf(pid);
-        if (i !== -1) {
-            this._parsePids.splice(i, 1);
-        }
-    }
-
-    private _onEIT(pid, data): void {
-
-        if (this._parseServiceIds.indexOf(data.service_id) === -1) {
-            return;
-        }
-
-        // detect current event
-        if (
-            data.events.length !== 0 &&
-            this._provideEventId !== null && data.table_id === 0x4E && data.section_number === 0 &&
-            (this._provideServiceId === null || this._provideServiceId === data.service_id)
-        ) {
-            if (data.events[0].event_id === this._provideEventId) {
-                if (this._ready === false) {
-                    this._ready = true;
-
-                    log.debug('TSFilter is now ready for eventId=%d', this._provideEventId);
-                }
-            } else {
-                if (this._ready === true) {
-                    this._ready = false;
-
-                    log.debug('TSFilter is closing because eventId=%d has ended...', this._provideEventId);
-
-                    return this._close();
-                }
-            }
-        }
-
-        // write EPG stream and store result
-        if (this._parseEIT === true && data.table_id !== 0x4E && data.table_id !== 0x4F) {
-            epg.write(data);
-
-            if (!this._epgReady) {
-                this._updateEpgState(data);
-            }
-        }
-    }
-
-    private _onTOT(pid, data): void {
-
-        this._streamTime = getTime(data.JST_time);
-    }
-
-    private _updateEpgState(data): void {
-        const networkId = data.original_network_id;
-        const serviceId = data.service_id;
-
-        if (typeof this._epgState[networkId] === 'undefined') {
-            this._epgState[networkId] = {};
-        }
-
-        if (typeof this._epgState[networkId][serviceId] === 'undefined') {
-            this._epgState[networkId][serviceId] = {
-                basic: {
-                    flags: [],
-                    lastFlagsId: -1,
-                },
-                extended: {
-                    flags: [],
-                    lastFlagsId: -1,
-                }
-            };
-
-            for (let i = 0; i < 0x08; i++) {
-                [this._epgState[networkId][serviceId].basic, this._epgState[networkId][serviceId].extended].forEach(target => {
-                    target.flags.push({
-                        flag: new Buffer(32).fill(0x00),
-                        ignore: new Buffer(32).fill(0xFF),
-                        version_number: -1
-                    });
-                });
-            }
-        }
-
-        const flagsId = data.table_id & 0x07;
-        const lastFlagsId = data.last_table_id & 0x07;
-        const segmentNumber = data.section_number >> 3;
-        const lastSegmentNumber = data.last_section_number >> 3;
-        const sectionNumber = data.section_number & 0x07;
-        const segmentLastSectionNumber = data.segment_last_section_number & 0x07;
-        const targetFlags = (data.table_id & 0x0F) < 0x08 ? this._epgState[networkId][serviceId].basic : this._epgState[networkId][serviceId].extended;
-
-        if ((targetFlags.lastFlagsId !== lastFlagsId) ||
-            (targetFlags.flags[flagsId].version_number !== -1 && targetFlags.flags[flagsId].version_number !== data.version_number)) {
-            // reset fields
-            for (let i = 0; i < 0x08; i++) {
-                targetFlags.flags[i].flag.fill(0x00);
-                targetFlags.flags[i].ignore.fill(i <= lastFlagsId ? 0x00 : 0xFF);
-            }
-        }
-
-        // update ignore field (past segment)
-        if (flagsId === 0 && this._streamTime !== null) {
-            let segment = (this._streamTime + 9 * 60 * 60 * 1000) / (3 * 60 * 60 * 1000) & 0x07;
-
-            for (let i = 0; i < segment; i++) {
-                targetFlags.flags[flagsId].ignore[i] = 0xFF;
-            }
-        }
-
-        // update ignore field (segment)
-        for (let i = lastSegmentNumber + 1; i < 0x20 ; i++) {
-            targetFlags.flags[flagsId].ignore[i] = 0xFF;
-        }
-
-        // update ignore field (section)
-        for (let i = segmentLastSectionNumber + 1; i < 8; i++) {
-            targetFlags.flags[flagsId].ignore[segmentNumber] |= 1 << i;
-        }
-
-        // update flag field
-        targetFlags.flags[flagsId].flag[segmentNumber] |= 1 << sectionNumber;
-
-        // update last_table_id & version_number
-        targetFlags.lastFlagsId = lastFlagsId;
-        targetFlags.flags[flagsId].version_number = data.version_number;
-
-        this._epgReady = Object.keys(this._epgState).every(nid => {
-            return Object.keys(this._epgState[nid]).every(sid => {
-                return [this._epgState[nid][sid].basic, this._epgState[nid][sid].extended].every(target => {
-                    return target.flags.every(table => {
-                        return table.flag.every((segment, i) => {
-                            return (segment | table.ignore[i]) === 0xFF;
-                        });
-                    });
-                });
-            });
-        });
-
-        if (this._epgReady) {
-            this.emit("epgReady");
-        }
-    }
-
-    private _close(): void {
-
-        if (this._closed === true) {
-            return;
-        }
-        this._closed = true;
-
-        // clear timer
-        clearTimeout(this._pmtTimer);
-
-        // clear buffer
-        process.nextTick(() => {
-            this._readableState.buffer = [];
-            this._readableState.length = 0;
-            this._patsec.fill(0);
-            this._patsec = null;
-            this._packet.fill(0);
-            this._packet = null;
-            this._buffer.forEach(packet => {
-                packet.fill(0);
-                packet = null;
-            });
-            this._buffer = null;
-            this._parses.forEach(packet => {
-                packet.fill(0);
-                packet = null;
-            });
-            this._parses = null;
-        });
-
-        // clear instance
-        this._parser.removeAllListeners();
-        this._parser.end();
-        this._parser = null;
-        //this._tsUtil = null;
-
-        // update status
-        if (this._parseEIT === true && this._targetNetworkId !== null) {
-            epg.status[this._targetNetworkId] = false;
-        }
-
-        this.emit('close');
-
-        log.debug('TSFilter has closed (serviceId=%s, eventId=%s)', this._provideServiceId, this._provideEventId);
-    }
-}
-
-function calcCRC32(buf: Buffer): number {
-    let i = 0, l = buf.length, crc = -1;
-    for (; i < l; i++) {
-        crc = (crc << 8) ^ CRC32_TABLE[((crc >>> 24) ^ buf[i])];
-    }
-    return crc;
-<<<<<<< HEAD
-}
-=======
-}
-
-function getTime(buffer: Buffer): number {
-
-    let mjd = (buffer[0] << 8) | buffer[1];
-
-    let y = (((mjd - 15078.2) / 365.25) | 0);
-    let m = (((mjd - 14956.1 - ((y * 365.25) | 0)) / 30.6001) | 0);
-    let d = mjd - 14956 - ((y * 365.25) | 0) - ((m * 30.6001) | 0);
-
-    let k = (m === 14 || m === 15) ? 1 : 0;
-
-    y = y + k + 1900;
-    m = m - 1 - k * 12;
-
-    let h = (buffer[2] >> 4) * 10 + (buffer[2] & 0x0F);
-    let i = (buffer[3] >> 4) * 10 + (buffer[3] & 0x0F);
-    let s = (buffer[4] >> 4) * 10 + (buffer[4] & 0x0F);
-
-    return new Date(y, m - 1, d, h, i, s).getTime();
-}
-
-export = TSFilter;
->>>>>>> dafb7517
+/*
+   Copyright 2016 Yuki KAN
+
+   Licensed under the Apache License, Version 2.0 (the "License");
+   you may not use this file except in compliance with the License.
+   You may obtain a copy of the License at
+
+       http://www.apache.org/licenses/LICENSE-2.0
+
+   Unless required by applicable law or agreed to in writing, software
+   distributed under the License is distributed on an "AS IS" BASIS,
+   WITHOUT WARRANTIES OR CONDITIONS OF ANY KIND, either express or implied.
+   See the License for the specific language governing permissions and
+   limitations under the License.
+*/
+/// <reference path="../../typings/node/node.d.ts" />
+'use strict';
+
+import * as stream from 'stream';
+import * as log from './log';
+import epg from './epg';
+import _ from './_';
+import ServiceItem from './ServiceItem';
+const aribts = require('aribts');
+const CRC32_TABLE = require('../../node_modules/aribts/lib/crc32_table');
+
+interface StreamOptions extends stream.DuplexOptions {
+    networkId?: number;
+    serviceId?: number;
+    eventId?: number;
+    noProvide?: boolean;
+    parseSDT?: boolean;
+    parseEIT?: boolean;
+}
+
+const PACKET_SIZE = 188;
+
+const PROVIDE_PIDS = [
+    0x0000,// PAT
+    0x0001,// CAT
+    0x0010,// NIT
+    0x0011,// SDT
+    0x0012,// EIT
+    0x0013,// RST
+    0x0014,// TDT
+    0x0023,// SDTT
+    0x0024,// BIT
+    0x0028// SDTT
+];
+
+interface BasicExtState {
+    basic: {
+        flags: FlagState[];
+        lastFlagsId: number;
+    }
+    extended: {
+        flags: FlagState[];
+        lastFlagsId: number;
+    }
+}
+
+interface FlagState {
+    flag: Buffer;
+    ignore: Buffer;
+    version_number: number;
+}
+
+export default class TSFilter extends stream.Duplex {
+
+    // options
+    private _provideServiceId: number;
+    private _provideEventId: number;
+    private _parseSDT: boolean = false;
+    private _parseEIT: boolean = false;
+    private _targetNetworkId: number;
+
+    // aribts
+    private _parser: stream.Transform = new aribts.TsStream();
+    //private _tsUtil = new aribts.TsUtil();
+
+    // buffer
+    private _packet: Buffer = new Buffer(PACKET_SIZE);
+    private _offset: number = -1;
+    private _buffer: Buffer[] = [];
+    private _parses: Buffer[] = [];
+    private _patsec: Buffer = new Buffer(20);
+
+    // state
+    private _closed: boolean = false;
+    private _ready: boolean = true;
+    private _providePids: number[] = null;// `null` to provides all
+    private _parsePids: number[] = [];
+    private _tsid: number = -1;
+    private _patCRC: Buffer = new Buffer(0);
+    private _serviceIds: number[] = [];
+    private _services: any[] = [];
+    private _parseServiceIds: number[] = [];
+    private _pmtPid: number = -1;
+    private _pmtTimer: NodeJS.Timer;
+    private _streamTime: number = null;
+    private _epgReady: boolean = false;
+    private _epgState: { [networkId: number]: { [serviceId: number]: BasicExtState } } = {};
+
+    // stream options
+    private highWaterMark: number = 1024 * 1024 * 16;
+
+    // ReadableState in node/lib/_stream_readable.js
+    private _readableState: any;
+
+    constructor(options: StreamOptions) {
+        super({
+            allowHalfOpen: false
+        });
+
+        this._targetNetworkId = options.networkId || null;
+        this._provideServiceId = options.serviceId || null;
+        this._provideEventId = options.eventId || null;
+
+        if (this._provideServiceId !== null) {
+            this._providePids = [...PROVIDE_PIDS];
+            this._ready = false;
+        }
+        if (this._provideEventId !== null) {
+            this._ready = false;
+        }
+        if (options.noProvide === true) {
+            this._provideServiceId = null;
+            this._provideEventId = null;
+            this._providePids = [];
+            this._ready = false;
+        }
+        if (options.parseSDT === true) {
+            this._parseSDT = true;
+        }
+        if (options.parseEIT === true) {
+            if (this._targetNetworkId === null) {
+                this._parseEIT = true;
+            } else if (epg.status[this._targetNetworkId] !== true) {
+                epg.status[this._targetNetworkId] = true;
+                this._parseEIT = true;
+            }
+        }
+
+        this._parser.resume();
+        this._parser.on('pat', this._onPAT.bind(this));
+        this._parser.on('pmt', this._onPMT.bind(this));
+        this._parser.on('sdt', this._onSDT.bind(this));
+        this._parser.on('eit', this._onEIT.bind(this));
+        this._parser.on('tot', this._onTOT.bind(this));
+
+        this.once('finish', this._close.bind(this));
+        this.once('close', this._close.bind(this));
+
+        log.debug('TSFilter has created (serviceId=%s, eventId=%s)', this._provideServiceId, this._provideEventId);
+
+        if (this._ready === false) {
+            log.debug('TSFilter is waiting for serviceId=%s, eventId=%s', this._provideServiceId, this._provideEventId);
+        }
+    }
+
+    _read(size: number) {
+
+        if (this._closed === true) {
+            this.push(null);
+        }
+    }
+
+    _write(chunk: Buffer, encoding, callback: Function) {
+
+        if (this._closed === true) {
+            callback(new Error('TSFilter has closed already'));
+            return;
+        }
+
+        // stringent safety measure
+        if (this._readableState.length > this.highWaterMark) {
+            log.error('TSFilter is closing because overflowing the buffer...');
+            return this._close();
+        }
+
+        let offset = 0;
+        const length = chunk.length;
+
+        if (this._offset > 0) {
+            if (chunk.length >= PACKET_SIZE - this._offset) {
+                chunk.copy(this._packet, this._offset, 0, PACKET_SIZE - this._offset);
+                this._processPacket(this._packet, true);
+                offset = PACKET_SIZE - this._offset;
+                this._offset = 0;
+            } else {
+                chunk.copy(this._packet, this._offset);
+                this._offset += chunk.length;
+
+                // chunk drained
+                callback();
+                return;
+            }
+        } else {
+            for (; offset < length; offset++) {
+                // sync byte (0x47) searching
+                if (chunk[offset] === 71) {
+                    this._offset = 0;
+                    break;
+                }
+            }
+        }
+
+        for (; offset < length; offset += PACKET_SIZE) {
+            // sync byte (0x47) verifying
+            if (chunk[offset] !== 71) {
+                offset -= PACKET_SIZE - 1;
+                continue;
+            }
+
+            if (length - offset >= PACKET_SIZE) {
+                this._processPacket(chunk.slice(offset, offset + PACKET_SIZE), false);
+                this._offset = 0;
+            } else {
+                chunk.copy(this._packet, 0, offset);
+                this._offset = length - offset;
+            }
+        }
+
+        if (this._buffer.length !== 0) {
+            this.push(Buffer.concat(this._buffer));
+            this._buffer = [];
+        }
+
+        if (this._parses.length !== 0) {
+            this._parser.write(Buffer.concat(this._parses));
+            this._parses = [];
+        }
+
+        callback();
+    }
+
+    private _processPacket(packet: Buffer, mustCopy: boolean): void {
+
+        const pid = packet.readUInt16BE(1) & 0x1FFF;
+
+        // NULL (0x1FFF)
+        if (pid === 8191) {
+            return;
+        }
+
+        if (mustCopy === true) {
+            packet = new Buffer(packet);
+        }
+
+        // parse
+        if (pid === 0 && this._patCRC.compare(packet.slice(packet[7] + 4, packet[7] + 8))) {
+            this._patCRC = packet.slice(packet[7] + 4, packet[7] + 8);
+            this._parses.push(packet);
+        } else if ((pid === 0x12 && (this._parseEIT === true || this._provideEventId !== null)) || pid === 0x14 || this._parsePids.indexOf(pid) !== -1) {
+            this._parses.push(packet);
+        }
+
+        if (this._ready === false) {
+            return;
+        }
+        if (this._providePids !== null && this._providePids.indexOf(pid) === -1) {
+            return;
+        }
+
+        // PAT (0) rewriting
+        if (pid === 0 && this._pmtPid !== -1) {
+            if (mustCopy === false) {
+                packet = new Buffer(packet);
+            }
+            this._patsec.copy(packet, 5, 0);
+        }
+
+        this._buffer.push(packet);
+    }
+
+    private _onPAT(pid, data): void {
+
+        this._tsid = data.transport_stream_id;
+        this._serviceIds = [];
+        this._parseServiceIds = [];
+
+        let i = 0, l = data.programs.length, id: number, item: ServiceItem;
+        for (; i < l; i++) {
+            id = data.programs[i].program_number;
+
+            if (id === 0) {
+                log.debug('TSFilter detected NIT PID=%d', data.programs[i].network_PID);
+                continue;
+            }
+
+            this._serviceIds.push(id);
+            if (this._targetNetworkId === null) {
+                item = null;
+            } else {
+                item = _.service.get(this._targetNetworkId, id);
+            }
+
+            log.debug(
+                'TSFilter detected PMT PID=%d as serviceId=%d (%s)',
+                data.programs[i].program_map_PID, id, item ? item.name : 'unregistered'
+            );
+
+            // detect PMT PID by specific service id
+            if (this._provideServiceId === id) {
+                if (this._pmtPid !== data.programs[i].program_map_PID) {
+                    this._pmtPid = data.programs[i].program_map_PID;
+
+                    if (this._providePids.indexOf(this._pmtPid) === -1) {
+                        this._providePids.push(this._pmtPid);
+                    }
+                    if (this._parsePids.indexOf(this._pmtPid) === -1) {
+                        this._parsePids.push(this._pmtPid);
+                    }
+
+                    // edit PAT section
+                    data._raw.copy(this._patsec, 0, 0, 8);
+
+                    // section_length
+                    this._patsec[2] = 17;// 0x11
+
+                    // network_number = 0
+                    this._patsec[8] = 0;
+                    this._patsec[9] = 0;
+                    // network_PID
+                    this._patsec[10] = 224;
+                    this._patsec[11] = 16;
+
+                    // program_number
+                    this._patsec[12] = id >> 8;
+                    this._patsec[13] = id & 255;
+                    // program_map_PID
+                    this._patsec[14] = (this._pmtPid >> 8) + 224;
+                    this._patsec[15] = this._pmtPid & 255
+
+                    // calculate CRC32
+                    this._patsec.writeInt32BE(calcCRC32(this._patsec.slice(0, 16)), 16);
+                }
+            }
+
+            if (this._parseEIT === true && item) {
+                _.service.findByNetworkId(this._targetNetworkId).forEach(service => {
+                    if (this._parseServiceIds.indexOf(service.serviceId) === -1) {
+                        this._parseServiceIds.push(service.serviceId);
+
+                        log.debug('TSFilter parsing serviceId=%d (%s)', service.serviceId, service.name);
+                    }
+                });
+            }
+        }
+
+        if (this._parseSDT === true) {
+            if (this._parsePids.indexOf(17) === -1) {
+                this._parsePids.push(17);
+            }
+        }
+    }
+
+    private _onPMT(pid, data): void {
+
+        if (this._ready === false && this._provideServiceId !== null && this._provideEventId === null) {
+            this._ready = true;
+
+            log.debug('TSFilter is now ready for serviceId=%d', this._provideServiceId);
+        }
+
+        if (this._providePids.indexOf(data.program_info[0].CA_PID) === -1) {
+            this._providePids.push(data.program_info[0].CA_PID);
+        }
+
+        if (this._providePids.indexOf(data.PCR_PID) === -1) {
+            this._providePids.push(data.PCR_PID);
+        }
+
+        let i = 0, l = data.streams.length;
+        for (; i < l; i++) {
+            if (this._providePids.indexOf(data.streams[i].elementary_PID) === -1) {
+                this._providePids.push(data.streams[i].elementary_PID);
+            }
+        }
+
+        // sleep
+        i = this._parsePids.indexOf(pid);
+        if (i !== -1) {
+            this._parsePids.splice(i, 1);
+
+            this._pmtTimer = setTimeout(() => {
+                this._parsePids.push(pid);
+            }, 1000);
+        }
+    }
+
+    private _onSDT(pid, data): void {
+
+        if (this._tsid !== data.transport_stream_id) {
+            return;
+        }
+
+        let i = 0, j, l = data.services.length, m, name;
+        for (; i < l; i++) {
+            if (this._serviceIds.indexOf(data.services[i].service_id) === -1) {
+                continue;
+            }
+
+            name = '';
+
+            for (j = 0, m = data.services[i].descriptors.length; j < m; j++) {
+                if (data.services[i].descriptors[j].descriptor_tag === 0x48) {
+                    name = new aribts.TsChar(data.services[i].descriptors[j].service_name_char).decode();
+                    break;
+                }
+            }
+
+            if (this._services.some(service => service.id === data.services[i].service_id) === false) {
+                this._services.push({
+                    networkId: data.original_network_id,
+                    serviceId: data.services[i].service_id,
+                    name: name
+                });
+            }
+        }
+
+        //if (this._serviceIds.every(id => this._services.some(service => service.id === id)) === true) { }
+        this.emit('services', this._services);
+
+        i = this._parsePids.indexOf(pid);
+        if (i !== -1) {
+            this._parsePids.splice(i, 1);
+        }
+    }
+
+    private _onEIT(pid, data): void {
+
+        if (this._parseServiceIds.indexOf(data.service_id) === -1) {
+            return;
+        }
+
+        // detect current event
+        if (
+            data.events.length !== 0 &&
+            this._provideEventId !== null && data.table_id === 0x4E && data.section_number === 0 &&
+            (this._provideServiceId === null || this._provideServiceId === data.service_id)
+        ) {
+            if (data.events[0].event_id === this._provideEventId) {
+                if (this._ready === false) {
+                    this._ready = true;
+
+                    log.debug('TSFilter is now ready for eventId=%d', this._provideEventId);
+                }
+            } else {
+                if (this._ready === true) {
+                    this._ready = false;
+
+                    log.debug('TSFilter is closing because eventId=%d has ended...', this._provideEventId);
+
+                    return this._close();
+                }
+            }
+        }
+
+        // write EPG stream and store result
+        if (this._parseEIT === true && data.table_id !== 0x4E && data.table_id !== 0x4F) {
+            epg.write(data);
+
+            if (!this._epgReady) {
+                this._updateEpgState(data);
+            }
+        }
+    }
+
+    private _onTOT(pid, data): void {
+
+        this._streamTime = getTime(data.JST_time);
+    }
+
+    private _updateEpgState(data): void {
+        const networkId = data.original_network_id;
+        const serviceId = data.service_id;
+
+        if (typeof this._epgState[networkId] === 'undefined') {
+            this._epgState[networkId] = {};
+        }
+
+        if (typeof this._epgState[networkId][serviceId] === 'undefined') {
+            this._epgState[networkId][serviceId] = {
+                basic: {
+                    flags: [],
+                    lastFlagsId: -1,
+                },
+                extended: {
+                    flags: [],
+                    lastFlagsId: -1,
+                }
+            };
+
+            for (let i = 0; i < 0x08; i++) {
+                [this._epgState[networkId][serviceId].basic, this._epgState[networkId][serviceId].extended].forEach(target => {
+                    target.flags.push({
+                        flag: new Buffer(32).fill(0x00),
+                        ignore: new Buffer(32).fill(0xFF),
+                        version_number: -1
+                    });
+                });
+            }
+        }
+
+        const flagsId = data.table_id & 0x07;
+        const lastFlagsId = data.last_table_id & 0x07;
+        const segmentNumber = data.section_number >> 3;
+        const lastSegmentNumber = data.last_section_number >> 3;
+        const sectionNumber = data.section_number & 0x07;
+        const segmentLastSectionNumber = data.segment_last_section_number & 0x07;
+        const targetFlags = (data.table_id & 0x0F) < 0x08 ? this._epgState[networkId][serviceId].basic : this._epgState[networkId][serviceId].extended;
+
+        if ((targetFlags.lastFlagsId !== lastFlagsId) ||
+            (targetFlags.flags[flagsId].version_number !== -1 && targetFlags.flags[flagsId].version_number !== data.version_number)) {
+            // reset fields
+            for (let i = 0; i < 0x08; i++) {
+                targetFlags.flags[i].flag.fill(0x00);
+                targetFlags.flags[i].ignore.fill(i <= lastFlagsId ? 0x00 : 0xFF);
+            }
+        }
+
+        // update ignore field (past segment)
+        if (flagsId === 0 && this._streamTime !== null) {
+            let segment = (this._streamTime + 9 * 60 * 60 * 1000) / (3 * 60 * 60 * 1000) & 0x07;
+
+            for (let i = 0; i < segment; i++) {
+                targetFlags.flags[flagsId].ignore[i] = 0xFF;
+            }
+        }
+
+        // update ignore field (segment)
+        for (let i = lastSegmentNumber + 1; i < 0x20 ; i++) {
+            targetFlags.flags[flagsId].ignore[i] = 0xFF;
+        }
+
+        // update ignore field (section)
+        for (let i = segmentLastSectionNumber + 1; i < 8; i++) {
+            targetFlags.flags[flagsId].ignore[segmentNumber] |= 1 << i;
+        }
+
+        // update flag field
+        targetFlags.flags[flagsId].flag[segmentNumber] |= 1 << sectionNumber;
+
+        // update last_table_id & version_number
+        targetFlags.lastFlagsId = lastFlagsId;
+        targetFlags.flags[flagsId].version_number = data.version_number;
+
+        this._epgReady = Object.keys(this._epgState).every(nid => {
+            return Object.keys(this._epgState[nid]).every(sid => {
+                return [this._epgState[nid][sid].basic, this._epgState[nid][sid].extended].every(target => {
+                    return target.flags.every(table => {
+                        return table.flag.every((segment, i) => {
+                            return (segment | table.ignore[i]) === 0xFF;
+                        });
+                    });
+                });
+            });
+        });
+
+        if (this._epgReady) {
+            this.emit("epgReady");
+        }
+    }
+
+    private _close(): void {
+
+        if (this._closed === true) {
+            return;
+        }
+        this._closed = true;
+
+        // clear timer
+        clearTimeout(this._pmtTimer);
+
+        // clear buffer
+        process.nextTick(() => {
+            this._readableState.buffer = [];
+            this._readableState.length = 0;
+            this._patsec.fill(0);
+            this._patsec = null;
+            this._packet.fill(0);
+            this._packet = null;
+            this._buffer.forEach(packet => {
+                packet.fill(0);
+                packet = null;
+            });
+            this._buffer = null;
+            this._parses.forEach(packet => {
+                packet.fill(0);
+                packet = null;
+            });
+            this._parses = null;
+        });
+
+        // clear instance
+        this._parser.removeAllListeners();
+        this._parser.end();
+        this._parser = null;
+        //this._tsUtil = null;
+
+        // update status
+        if (this._parseEIT === true && this._targetNetworkId !== null) {
+            epg.status[this._targetNetworkId] = false;
+        }
+
+        this.emit('close');
+
+        log.debug('TSFilter has closed (serviceId=%s, eventId=%s)', this._provideServiceId, this._provideEventId);
+    }
+}
+
+function calcCRC32(buf: Buffer): number {
+    let i = 0, l = buf.length, crc = -1;
+    for (; i < l; i++) {
+        crc = (crc << 8) ^ CRC32_TABLE[((crc >>> 24) ^ buf[i])];
+    }
+    return crc;
+}
+
+function getTime(buffer: Buffer): number {
+
+    let mjd = (buffer[0] << 8) | buffer[1];
+
+    let y = (((mjd - 15078.2) / 365.25) | 0);
+    let m = (((mjd - 14956.1 - ((y * 365.25) | 0)) / 30.6001) | 0);
+    let d = mjd - 14956 - ((y * 365.25) | 0) - ((m * 30.6001) | 0);
+
+    let k = (m === 14 || m === 15) ? 1 : 0;
+
+    y = y + k + 1900;
+    m = m - 1 - k * 12;
+
+    let h = (buffer[2] >> 4) * 10 + (buffer[2] & 0x0F);
+    let i = (buffer[3] >> 4) * 10 + (buffer[3] & 0x0F);
+    let s = (buffer[4] >> 4) * 10 + (buffer[4] & 0x0F);
+
+    return new Date(y, m - 1, d, h, i, s).getTime();
+}